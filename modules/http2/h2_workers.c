/* Licensed to the Apache Software Foundation (ASF) under one or more
 * contributor license agreements.  See the NOTICE file distributed with
 * this work for additional information regarding copyright ownership.
 * The ASF licenses this file to You under the Apache License, Version 2.0
 * (the "License"); you may not use this file except in compliance with
 * the License.  You may obtain a copy of the License at
 *
 *     http://www.apache.org/licenses/LICENSE-2.0
 *
 * Unless required by applicable law or agreed to in writing, software
 * distributed under the License is distributed on an "AS IS" BASIS,
 * WITHOUT WARRANTIES OR CONDITIONS OF ANY KIND, either express or implied.
 * See the License for the specific language governing permissions and
 * limitations under the License.
 */

#include <assert.h>
#include <apr_atomic.h>
#include <apr_thread_mutex.h>
#include <apr_thread_cond.h>

#include <mpm_common.h>
#include <httpd.h>
#include <http_core.h>
#include <http_connection.h>
#include <http_log.h>

#include "h2.h"
#include "h2_private.h"
#include "h2_mplx.h"
#include "h2_c2.h"
#include "h2_workers.h"
#include "h2_util.h"

typedef struct h2_slot h2_slot;
struct h2_slot {
    int id;
    h2_slot *next;
    h2_workers *workers;
    conn_rec *connection;
    apr_thread_t *thread;
    apr_thread_mutex_t *lock;
    apr_thread_cond_t *not_idle;
    /* atomic */ apr_uint32_t timed_out;
};

static h2_slot *pop_slot(h2_slot *volatile *phead) 
{
    /* Atomically pop a slot from the list */
    for (;;) {
        h2_slot *first = *phead;
        if (first == NULL) {
            return NULL;
        }
        if (apr_atomic_casptr((void*)phead, first->next, first) == first) {
            first->next = NULL;
            return first;
        }
    }
}

static void push_slot(h2_slot *volatile *phead, h2_slot *slot)
{
    /* Atomically push a slot to the list */
    ap_assert(!slot->next);
    for (;;) {
        h2_slot *next = slot->next = *phead;
        if (apr_atomic_casptr((void*)phead, slot, next) == next) {
            return;
        }
    }
}

static void* APR_THREAD_FUNC slot_run(apr_thread_t *thread, void *wctx);
static void slot_done(h2_slot *slot);

static apr_status_t activate_slot(h2_workers *workers, h2_slot *slot) 
{
    apr_status_t rv;
    
    slot->workers = workers;
    slot->connection = NULL;

    apr_thread_mutex_lock(workers->lock);
    if (!slot->lock) {
        rv = apr_thread_mutex_create(&slot->lock,
                                         APR_THREAD_MUTEX_DEFAULT,
                                         workers->pool);
        if (rv != APR_SUCCESS) goto cleanup;
    }

    if (!slot->not_idle) {
        rv = apr_thread_cond_create(&slot->not_idle, workers->pool);
        if (rv != APR_SUCCESS) goto cleanup;
    }
    
    ap_log_error(APLOG_MARK, APLOG_TRACE3, 0, workers->s,
                 "h2_workers: new thread for slot %d", slot->id); 

    /* thread will either immediately start work or add itself
     * to the idle queue */
    apr_atomic_inc32(&workers->worker_count);
    apr_atomic_set32(&slot->timed_out, 0);
    rv = ap_thread_create(&slot->thread, workers->thread_attr,
                          slot_run, slot, workers->pool);
    if (rv != APR_SUCCESS) {
        apr_atomic_dec32(&workers->worker_count);
    }

cleanup:
    apr_thread_mutex_unlock(workers->lock);
    if (rv != APR_SUCCESS) {
        push_slot(&workers->free, slot);
    }
    return rv;
}

static apr_status_t add_worker(h2_workers *workers)
{
    h2_slot *slot = pop_slot(&workers->free);
    if (slot) {
        return activate_slot(workers, slot);
    }
    return APR_EAGAIN;
}

static void wake_idle_worker(h2_workers *workers) 
{
    h2_slot *slot;;
    for (;;) {
        slot = pop_slot(&workers->idle);
        if (!slot) {
            if (workers->dynamic && apr_atomic_read32(&workers->shutdown) == 0) {
                add_worker(workers);
            }
            return;
        }
        if (!apr_atomic_read32(&slot->timed_out)) {
            apr_thread_mutex_lock(slot->lock);
            apr_thread_cond_signal(slot->not_idle);
            apr_thread_mutex_unlock(slot->lock);
            return;
        }
        slot_done(slot);
    }
}

static void join_zombies(h2_workers *workers)
{
    h2_slot *slot;
    while ((slot = pop_slot(&workers->zombies))) {
        apr_status_t status;
        ap_assert(slot->thread != NULL);
        apr_thread_join(&status, slot->thread);
        slot->thread = NULL;

        push_slot(&workers->free, slot);
    }
}

static apr_status_t slot_pull_c2(h2_slot *slot, h2_mplx *m)
{
    apr_status_t rv;
    
    rv = h2_mplx_worker_pop_c2(m, &slot->connection);
    if (slot->connection) {
        return rv;
    }
    return APR_EOF;
}

static h2_fifo_op_t mplx_peek(void *head, void *ctx)
{
    h2_mplx *m = head;
    h2_slot *slot = ctx;
    
    if (slot_pull_c2(slot, m) == APR_EAGAIN) {
        wake_idle_worker(slot->workers);
        return H2_FIFO_OP_REPUSH;
    } 
    return H2_FIFO_OP_PULL;
}

/**
 * Get the next c2 for the given worker. Will block until a c2 arrives
 * or the max_wait timer expires and more than min workers exist.
 */
static int get_next(h2_slot *slot)
{
    h2_workers *workers = slot->workers;
    int non_essential = slot->id >= workers->min_workers;
    apr_status_t rv;

    while (apr_atomic_read32(&workers->aborted) == 0
        && apr_atomic_read32(&slot->timed_out) == 0) {
        ap_assert(slot->connection == NULL);
        if (non_essential && apr_atomic_read32(&workers->shutdown)) {
            /* Terminate non-essential worker on shutdown */
            break;
        }
        if (h2_fifo_try_peek(workers->mplxs, mplx_peek, slot) == APR_EOF) {
            /* The queue is terminated with the MPM child being cleaned up,
             * just leave. */
            break;
        }
        if (slot->connection) {
            return 1;
        }
        
        join_zombies(workers);

        apr_thread_mutex_lock(slot->lock);
        if (apr_atomic_read32(&workers->aborted) == 0) {
            apr_uint32_t idle_secs;

            push_slot(&workers->idle, slot);
            if (non_essential
                && (idle_secs = apr_atomic_read32(&workers->max_idle_secs))) {
                rv = apr_thread_cond_timedwait(slot->not_idle, slot->lock,
                                               apr_time_from_sec(idle_secs));
                if (APR_TIMEUP == rv) {
                    apr_atomic_set32(&slot->timed_out, 1);
                }
            }
            else {
                apr_thread_cond_wait(slot->not_idle, slot->lock);
            }
        }
        apr_thread_mutex_unlock(slot->lock);
    }

    return 0;
}

static void slot_done(h2_slot *slot)
{
    h2_workers *workers = slot->workers;

    push_slot(&workers->zombies, slot);

    /* If this worker is the last one exiting and the MPM child is stopping,
     * unblock workers_pool_cleanup().
     */
    if (!apr_atomic_dec32(&workers->worker_count)
        && apr_atomic_read32(&workers->aborted)) {
        apr_thread_mutex_lock(workers->lock);
        apr_thread_cond_signal(workers->all_done);
        apr_thread_mutex_unlock(workers->lock);
    }
}


static void* APR_THREAD_FUNC slot_run(apr_thread_t *thread, void *wctx)
{
    h2_slot *slot = wctx;
    
    /* Get the next c2 from mplx to process. */
    while (get_next(slot)) {
<<<<<<< HEAD
        do {
            ap_assert(slot->connection != NULL);
            /* See the discussion at <https://github.com/icing/mod_h2/issues/195>
             *
             * Each conn_rec->id is supposed to be unique at a point in time. Since
             * some modules (and maybe external code) uses this id as an identifier
             * for the request_rec they handle, it needs to be unique for secondary
             * connections also.
             *
             * The MPM module assigns the connection ids and mod_unique_id is using
             * that one to generate identifier for requests. While the implementation
             * works for HTTP/1.x, the parallel execution of several requests per
             * connection will generate duplicate identifiers on load.
             *
             * The original implementation for secondary connection identifiers used
             * to shift the master connection id up and assign the stream id to the
             * lower bits. This was cramped on 32 bit systems, but on 64bit there was
             * enough space.
             *
             * As issue 195 showed, mod_unique_id only uses the lower 32 bit of the
             * connection id, even on 64bit systems. Therefore collisions in request ids.
             *
             * The way master connection ids are generated, there is some space "at the
             * top" of the lower 32 bits on allmost all systems. If you have a setup
             * with 64k threads per child and 255 child processes, you live on the edge.
             *
             * The new implementation shifts 8 bits and XORs in the worker
             * id. This will experience collisions with > 256 h2 workers and heavy
             * load still. There seems to be no way to solve this in all possible
             * configurations by mod_h2 alone.
             */
            slot->connection->id = (slot->connection->master->id << 8)^slot->id;
            slot->connection->current_thread = thread;

            ap_process_connection(slot->connection, ap_get_conn_socket(slot->connection));

            if (apr_atomic_read32(&slot->workers->aborted) == 0 &&
                apr_atomic_read32(&slot->workers->worker_count) < slot->workers->max_workers) {
                h2_mplx_worker_c2_done(slot->connection, &slot->connection);
            }
            else {
                h2_mplx_worker_c2_done(slot->connection, NULL);
                slot->connection = NULL;
            }
        } while (slot->connection);
=======
        ap_assert(slot->connection != NULL);
        h2_c2_process(slot->connection, thread, slot->id);
        h2_mplx_worker_c2_done(slot->connection);
        slot->connection = NULL;
>>>>>>> 8da00af1
    }

    if (apr_atomic_read32(&slot->timed_out) == 0) {
        slot_done(slot);
    }

    apr_thread_exit(thread, APR_SUCCESS);
    return NULL;
}

static void wake_non_essential_workers(h2_workers *workers)
{
    h2_slot *slot;
    /* pop all idle, signal the non essentials and add the others again */
    if ((slot = pop_slot(&workers->idle))) {
        wake_non_essential_workers(workers);
        if (slot->id > workers->min_workers) {
            apr_thread_mutex_lock(slot->lock);
            apr_thread_cond_signal(slot->not_idle);
            apr_thread_mutex_unlock(slot->lock);
        }
        else {
            push_slot(&workers->idle, slot);
        }
    }
}

static void workers_abort_idle(h2_workers *workers)
{
    h2_slot *slot;

    apr_atomic_set32(&workers->shutdown, 1);
    apr_atomic_set32(&workers->aborted, 1);
    h2_fifo_term(workers->mplxs);

    /* abort all idle slots */
    while ((slot = pop_slot(&workers->idle))) {
        apr_thread_mutex_lock(slot->lock);
        apr_thread_cond_signal(slot->not_idle);
        apr_thread_mutex_unlock(slot->lock);
    }
}

static apr_status_t workers_pool_cleanup(void *data)
{
    h2_workers *workers = data;
    apr_time_t end, timeout = apr_time_from_sec(1);
    apr_status_t rv;
    int n, wait_sec = 5;

    ap_log_error(APLOG_MARK, APLOG_DEBUG, 0, workers->s,
                 "h2_workers: cleanup %d workers idling",
                 (int)apr_atomic_read32(&workers->worker_count));
    workers_abort_idle(workers);

    /* wait for all the workers to become zombies and join them.
     * this gets called after the mpm shuts down and all connections
     * have either been handled (graceful) or we are forced exiting
     * (ungrateful). Either way, we show limited patience. */
    apr_thread_mutex_lock(workers->lock);
    end = apr_time_now() + apr_time_from_sec(wait_sec);
    while ((n = apr_atomic_read32(&workers->worker_count)) > 0
           && apr_time_now() < end) {
        rv = apr_thread_cond_timedwait(workers->all_done, workers->lock, timeout);
        if (APR_TIMEUP == rv) {
            ap_log_error(APLOG_MARK, APLOG_DEBUG, 0, workers->s,
                         APLOGNO(10290) "h2_workers: waiting for idle workers to close, "
                         "still seeing %d workers living",
                         apr_atomic_read32(&workers->worker_count));
            continue;
        }
    }
    if (n) {
        ap_log_error(APLOG_MARK, APLOG_WARNING, 0, workers->s,
                     APLOGNO(10291) "h2_workers: cleanup, %d idle workers "
                     "did not exit after %d seconds.",
                     n, wait_sec);
    }
    apr_thread_mutex_unlock(workers->lock);
    ap_log_error(APLOG_MARK, APLOG_DEBUG, 0, workers->s,
                 "h2_workers: cleanup all workers terminated");
    join_zombies(workers);
    ap_log_error(APLOG_MARK, APLOG_DEBUG, 0, workers->s,
                 "h2_workers: cleanup zombie workers joined");

    return APR_SUCCESS;
}

h2_workers *h2_workers_create(server_rec *s, apr_pool_t *pchild,
                              int min_workers, int max_workers,
                              int idle_secs)
{
    apr_status_t rv;
    h2_workers *workers;
    apr_pool_t *pool;
    int i, n;

    ap_assert(s);
    ap_assert(pchild);

    /* let's have our own pool that will be parent to all h2_worker
     * instances we create. This happens in various threads, but always
     * guarded by our lock. Without this pool, all subpool creations would
     * happen on the pool handed to us, which we do not guard.
     */
    apr_pool_create(&pool, pchild);
    apr_pool_tag(pool, "h2_workers");
    workers = apr_pcalloc(pool, sizeof(h2_workers));
    if (!workers) {
        return NULL;
    }
    
    workers->s = s;
    workers->pool = pool;
    workers->min_workers = min_workers;
    workers->max_workers = max_workers;
    workers->max_idle_secs = (idle_secs > 0)? idle_secs : 10;

    ap_log_error(APLOG_MARK, APLOG_DEBUG, 0, workers->s,
                 "h2_workers: created with min=%d max=%d idle_timeout=%d sec",
                 workers->min_workers, workers->max_workers,
                 (int)workers->max_idle_secs);
    /* FIXME: the fifo set we use here has limited capacity. Once the
     * set is full, connections with new requests do a wait.
     */
    rv = h2_fifo_set_create(&workers->mplxs, pool, 16 * 1024);
    if (rv != APR_SUCCESS) goto cleanup;

    rv = apr_threadattr_create(&workers->thread_attr, workers->pool);
    if (rv != APR_SUCCESS) goto cleanup;

    if (ap_thread_stacksize != 0) {
        apr_threadattr_stacksize_set(workers->thread_attr,
                                     ap_thread_stacksize);
        ap_log_error(APLOG_MARK, APLOG_TRACE3, 0, s,
                     "h2_workers: using stacksize=%ld", 
                     (long)ap_thread_stacksize);
    }
    
    rv = apr_thread_mutex_create(&workers->lock,
                                 APR_THREAD_MUTEX_DEFAULT,
                                 workers->pool);
    if (rv != APR_SUCCESS) goto cleanup;
    rv = apr_thread_cond_create(&workers->all_done, workers->pool);
    if (rv != APR_SUCCESS) goto cleanup;

    n = workers->nslots = workers->max_workers;
    workers->slots = apr_pcalloc(workers->pool, n * sizeof(h2_slot));
    if (workers->slots == NULL) {
        n = workers->nslots = 0;
        rv = APR_ENOMEM;
        goto cleanup;
    }
    for (i = 0; i < n; ++i) {
        workers->slots[i].id = i;
    }
    /* we activate all for now, TODO: support min_workers again.
     * do this in reverse for vanity reasons so slot 0 will most
     * likely be at head of idle queue. */
    n = workers->min_workers;
    for (i = n-1; i >= 0; --i) {
        rv = activate_slot(workers, &workers->slots[i]);
        if (rv != APR_SUCCESS) goto cleanup;
    }
    /* the rest of the slots go on the free list */
    for(i = n; i < workers->nslots; ++i) {
        push_slot(&workers->free, &workers->slots[i]);
    }
    workers->dynamic = (workers->worker_count < workers->max_workers);

cleanup:
    if (rv == APR_SUCCESS) {
        /* Stop/join the workers threads when the MPM child exits (pchild is
         * destroyed), and as a pre_cleanup of pchild thus before the threads
         * pools (children of workers->pool) so that they are not destroyed
         * before/under us.
         */
        apr_pool_pre_cleanup_register(pchild, workers, workers_pool_cleanup);    
        return workers;
    }
    return NULL;
}

apr_status_t h2_workers_register(h2_workers *workers, struct h2_mplx *m)
{
    apr_status_t status = h2_fifo_push(workers->mplxs, m);
    wake_idle_worker(workers);
    return status;
}

apr_status_t h2_workers_unregister(h2_workers *workers, struct h2_mplx *m)
{
    return h2_fifo_remove(workers->mplxs, m);
}

void h2_workers_graceful_shutdown(h2_workers *workers)
{
    apr_atomic_set32(&workers->shutdown, 1);
    apr_atomic_set32(&workers->max_idle_secs, 1);
    wake_non_essential_workers(workers);
}<|MERGE_RESOLUTION|>--- conflicted
+++ resolved
@@ -256,58 +256,41 @@
     
     /* Get the next c2 from mplx to process. */
     while (get_next(slot)) {
-<<<<<<< HEAD
-        do {
-            ap_assert(slot->connection != NULL);
-            /* See the discussion at <https://github.com/icing/mod_h2/issues/195>
-             *
-             * Each conn_rec->id is supposed to be unique at a point in time. Since
-             * some modules (and maybe external code) uses this id as an identifier
-             * for the request_rec they handle, it needs to be unique for secondary
-             * connections also.
-             *
-             * The MPM module assigns the connection ids and mod_unique_id is using
-             * that one to generate identifier for requests. While the implementation
-             * works for HTTP/1.x, the parallel execution of several requests per
-             * connection will generate duplicate identifiers on load.
-             *
-             * The original implementation for secondary connection identifiers used
-             * to shift the master connection id up and assign the stream id to the
-             * lower bits. This was cramped on 32 bit systems, but on 64bit there was
-             * enough space.
-             *
-             * As issue 195 showed, mod_unique_id only uses the lower 32 bit of the
-             * connection id, even on 64bit systems. Therefore collisions in request ids.
-             *
-             * The way master connection ids are generated, there is some space "at the
-             * top" of the lower 32 bits on allmost all systems. If you have a setup
-             * with 64k threads per child and 255 child processes, you live on the edge.
-             *
-             * The new implementation shifts 8 bits and XORs in the worker
-             * id. This will experience collisions with > 256 h2 workers and heavy
-             * load still. There seems to be no way to solve this in all possible
-             * configurations by mod_h2 alone.
-             */
-            slot->connection->id = (slot->connection->master->id << 8)^slot->id;
-            slot->connection->current_thread = thread;
-
-            ap_process_connection(slot->connection, ap_get_conn_socket(slot->connection));
-
-            if (apr_atomic_read32(&slot->workers->aborted) == 0 &&
-                apr_atomic_read32(&slot->workers->worker_count) < slot->workers->max_workers) {
-                h2_mplx_worker_c2_done(slot->connection, &slot->connection);
-            }
-            else {
-                h2_mplx_worker_c2_done(slot->connection, NULL);
-                slot->connection = NULL;
-            }
-        } while (slot->connection);
-=======
         ap_assert(slot->connection != NULL);
-        h2_c2_process(slot->connection, thread, slot->id);
+        /* See the discussion at <https://github.com/icing/mod_h2/issues/195>
+         *
+         * Each conn_rec->id is supposed to be unique at a point in time. Since
+         * some modules (and maybe external code) uses this id as an identifier
+         * for the request_rec they handle, it needs to be unique for secondary
+         * connections also.
+         *
+         * The MPM module assigns the connection ids and mod_unique_id is using
+         * that one to generate identifier for requests. While the implementation
+         * works for HTTP/1.x, the parallel execution of several requests per
+         * connection will generate duplicate identifiers on load.
+         *
+         * The original implementation for secondary connection identifiers used
+         * to shift the master connection id up and assign the stream id to the
+         * lower bits. This was cramped on 32 bit systems, but on 64bit there was
+         * enough space.
+         *
+         * As issue 195 showed, mod_unique_id only uses the lower 32 bit of the
+         * connection id, even on 64bit systems. Therefore collisions in request ids.
+         *
+         * The way master connection ids are generated, there is some space "at the
+         * top" of the lower 32 bits on allmost all systems. If you have a setup
+         * with 64k threads per child and 255 child processes, you live on the edge.
+         *
+         * The new implementation shifts 8 bits and XORs in the worker
+         * id. This will experience collisions with > 256 h2 workers and heavy
+         * load still. There seems to be no way to solve this in all possible
+         * configurations by mod_h2 alone.
+         */
+        slot->connection->id = (slot->connection->master->id << 8)^slot->id;
+        slot->connection->current_thread = thread;
+        ap_process_connection(slot->connection, ap_get_conn_socket(slot->connection));
         h2_mplx_worker_c2_done(slot->connection);
         slot->connection = NULL;
->>>>>>> 8da00af1
     }
 
     if (apr_atomic_read32(&slot->timed_out) == 0) {
