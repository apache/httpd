--- conflicted
+++ resolved
@@ -162,17 +162,7 @@
             ap_log_cerror(APLOG_MARK, APLOG_TRACE2, 0, m->c1,
                           H2_STRM_MSG(stream, "cleanup, c2 is running, abort"));
             /* c2 is still running */
-<<<<<<< HEAD
-            stream->c2->aborted = 1;
-            if (c2_ctx->beam_in) {
-                h2_beam_abort(c2_ctx->beam_in, m->c1);
-            }
-            if (c2_ctx->beam_out) {
-                h2_beam_abort(c2_ctx->beam_out, m->c1);
-            }
-=======
             h2_c2_abort(stream->c2, m->c1);
->>>>>>> 32efaf07
             ap_log_cerror(APLOG_MARK, APLOG_TRACE2, 0, m->c1,
                           H2_STRM_MSG(stream, "cleanup, c2 is done, move to shold"));
             h2_ihash_add(m->shold, stream);
@@ -428,15 +418,7 @@
 static int m_stream_cancel_iter(void *ctx, void *val) {
     h2_mplx *m = ctx;
     h2_stream *stream = val;
-    h2_conn_ctx_t *c2_ctx = h2_conn_ctx_get(stream->c2);
-
-<<<<<<< HEAD
-    /* disable input consumed reporting */
-    if (c2_ctx && c2_ctx->beam_in) {
-        h2_beam_abort(c2_ctx->beam_in, m->c1);
-    }
-=======
->>>>>>> 32efaf07
+
     /* take over event monitoring */
     h2_stream_set_monitor(stream, NULL);
     /* Reset, should transit to CLOSED state */
@@ -798,14 +780,9 @@
         h2_beam_on_consumed(stream->input, c1_input_consumed, stream);
     }
 
-<<<<<<< HEAD
-    if (conn_ctx->beam_in) {
-        if (!conn_ctx->pipe_in_prod[H2_PIPE_OUT]) {
-=======
 #if H2_USE_PIPES
     if (stream->input) {
         if (!conn_ctx->pipe_in[H2_PIPE_OUT]) {
->>>>>>> 32efaf07
             action = "create input write pipe";
             rv = apr_file_pipe_create_pools(&conn_ctx->pipe_in[H2_PIPE_OUT],
                                             &conn_ctx->pipe_in[H2_PIPE_IN],
@@ -1146,20 +1123,6 @@
 
         do {
             /* add streams we started processing in the meantime */
-<<<<<<< HEAD
-            if (m->streams_to_poll->nelts) {
-                for (i = 0; i < m->streams_to_poll->nelts; ++i) {
-                    stream = APR_ARRAY_IDX(m->streams_to_poll, i, h2_stream*);
-                    if (stream && (conn_ctx = h2_conn_ctx_get(stream->c2))) {
-                        mplx_pollset_add(m, conn_ctx);
-                    }
-                }
-                apr_array_clear(m->streams_to_poll);
-            }
-
-#if !H2_POLL_STREAMS
-=======
->>>>>>> 32efaf07
             apr_thread_mutex_lock(m->poll_lock);
             if (!h2_iq_empty(m->streams_input_read)
                 || !h2_iq_empty(m->streams_output_written)) {
