--- conflicted
+++ resolved
@@ -30,8 +30,6 @@
 
 void h2_c2_destroy(conn_rec *c2);
 
-<<<<<<< HEAD
-=======
 /**
  * Abort the I/O processing of a secondary connection. And
  * in-/output beams will return errors and c2->aborted is set.
@@ -40,12 +38,6 @@
  */
 void h2_c2_abort(conn_rec *c2, conn_rec *from);
 
-/**
- * Process a secondary connection for a HTTP/2 stream request.
- */
-apr_status_t h2_c2_process(conn_rec *c, apr_thread_t *thread, int worker_id);
-
->>>>>>> 32efaf07
 void h2_c2_register_hooks(void);
 
 #endif /* defined(__mod_h2__h2_c2__) */