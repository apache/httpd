--- conflicted
+++ resolved
@@ -1,16 +1,9 @@
                                                          -*- coding: utf-8 -*-
 Changes with Apache 2.4.44
 
-<<<<<<< HEAD
   *) mod_http2: Avoid segfaults in case of handling certain responses for
      already aborted connections.  [Stefan Eissing, Ruediger Pluem]
 
-  *) mod_watchdog: Switch to simpler logic to avoid the thread cleanup running
-     before the thread has started, avoiding mutex operations with undefined
-     behaviour. [Joe Orton]
-
-=======
->>>>>>> 3724d25b
   *) mod_http2: The module now handles master/secondary connections and has marked
      methods according to use. [Stefan Eissing]
 
