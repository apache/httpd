/* Licensed to the Apache Software Foundation (ASF) under one or more
 * contributor license agreements.  See the NOTICE file distributed with
 * this work for additional information regarding copyright ownership.
 * The ASF licenses this file to You under the Apache License, Version 2.0
 * (the "License"); you may not use this file except in compliance with
 * the License.  You may obtain a copy of the License at
 *
 *     http://www.apache.org/licenses/LICENSE-2.0
 *
 * Unless required by applicable law or agreed to in writing, software
 * distributed under the License is distributed on an "AS IS" BASIS,
 * WITHOUT WARRANTIES OR CONDITIONS OF ANY KIND, either express or implied.
 * See the License for the specific language governing permissions and
 * limitations under the License.
 */

/**
 * @file  ap_mmn.h
 * @brief Module Magic Number
 *
 * @defgroup APACHE_CORE_MMN Module Magic Number
 * @ingroup  APACHE_CORE

 * #MODULE_MAGIC_NUMBER_MAJOR\n
 * Major API changes that could cause compatibility problems for older modules
 * such as structure size changes.  No binary compatibility is possible across
 * a change in the major version.
 *
 * #MODULE_MAGIC_NUMBER_MINOR\n
 * Minor API changes that do not cause binary compatibility problems.
 * Should be reset to 0 when upgrading MODULE_MAGIC_NUMBER_MAJOR.
 *
 * See the #AP_MODULE_MAGIC_AT_LEAST macro below for an example.
 * @{
 */

#ifndef APACHE_AP_MMN_H
#define APACHE_AP_MMN_H

/*
 * 20010224   (2.0.13-dev) MODULE_MAGIC_COOKIE reset to "AP20"
 * 20010523   (2.0.19-dev) bump for scoreboard structure reordering
 * 20010627   (2.0.19-dev) more API changes than I can count
 * 20010726   (2.0.22-dev) more big API changes
 * 20010808   (2.0.23-dev) dir d_is_absolute bit introduced, bucket changes, etc
 * 20010825   (2.0.25-dev) removed d_is_absolute, introduced map_to_storage hook
 * 20011002   (2.0.26-dev) removed 1.3-deprecated request_rec.content_language
 * 20011127   (2.0.29-dev) bump for postconfig hook change, and removal of
 *                         socket from connection record
 * 20011212   (2.0.30-dev) bump for new used_path_info member of request_rec
 * 20011218   (2.0.30-dev) bump for new sbh member of conn_rec, different
 *                         declarations for scoreboard, new parameter to
 *                         create_connection hook
 * 20020102   (2.0.30-dev) bump for changed type of limit_req_body in
 *                         core_dir_config
 * 20020109   (2.0.31-dev) bump for changed shm and scoreboard declarations
 * 20020111   (2.0.31-dev) bump for ETag fields added at end of cor_dir_config
 * 20020114   (2.0.31-dev) mod_dav changed how it asks its provider to fulfill
 *                         a GET request
 * 20020118   (2.0.31-dev) Input filtering split of blocking and mode
 * 20020127   (2.0.31-dev) bump for pre_mpm hook change
 * 20020128   (2.0.31-dev) bump for pre_config hook change
 * 20020218   (2.0.33-dev) bump for AddOutputFilterByType directive
 * 20020220   (2.0.33-dev) bump for scoreboard.h structure change
 * 20020302   (2.0.33-dev) bump for protocol_filter additions.
 * 20020306   (2.0.34-dev) bump for filter type renames.
 * 20020318   (2.0.34-dev) mod_dav's API for REPORT generation changed
 * 20020319   (2.0.34-dev) M_INVALID changed, plus new M_* methods for RFC 3253
 * 20020327   (2.0.35-dev) Add parameter to quick_handler hook
 * 20020329   (2.0.35-dev) bump for addition of freelists to bucket API
 * 20020329.1 (2.0.36)     minor bump for new arg to opt fn ap_cgi_build_command
 * 20020506   (2.0.37-dev) Removed r->boundary in request_rec.
 * 20020529   (2.0.37-dev) Standardized the names of some apr_pool_*_set funcs
 * 20020602   (2.0.37-dev) Bucket API change (metadata buckets)
 * 20020612   (2.0.38-dev) Changed server_rec->[keep_alive_]timeout to apr time
 * 20020625   (2.0.40-dev) Changed conn_rec->keepalive to an enumeration
 * 20020628   (2.0.40-dev) Added filter_init to filter registration functions
 * 20020903   (2.0.41-dev) APR's error constants changed
 * 20020903.1 (2.1.0-dev)  allow_encoded_slashes added to core_dir_config
 * 20020903.2 (2.0.46-dev) add ap_escape_logitem
 * 20030213.1 (2.1.0-dev)  changed log_writer optional fn's to return previous
 *                         handler
 * 20030821   (2.1.0-dev)  bumped mod_include's entire API
 * 20030821.1 (2.1.0-dev)  added XHTML doctypes
 * 20030821.2 (2.1.0-dev)  added ap_escape_errorlog_item
 * 20030821.3 (2.1.0-dev)  added ap_get_server_revision / ap_version_t
 * 20040425   (2.1.0-dev)  removed ap_add_named_module API
 *                         changed ap_add_module, ap_add_loaded_module,
 *                         ap_setup_prelinked_modules,
 *                         ap_process_resource_config
 * 20040425.1 (2.1.0-dev)  Added ap_module_symbol_t and
 *                         ap_prelinked_module_symbols
 * 20050101.0 (2.1.2-dev)  Axed misnamed http_method for http_scheme
 *                         (which it was!)
 * 20050127.0 (2.1.3-dev)  renamed regex_t->ap_regex_t,
 *                         regmatch_t->ap_regmatch_t, REG_*->AP_REG_*,
 *                         removed reg* in place of ap_reg*; added ap_regex.h
 * 20050217.0 (2.1.3-dev)  Axed find_child_by_pid, mpm_*_completion_context
 *                         (winnt mpm) symbols from the public sector, and
 *                         decorated real_exit_code with ap_ in the win32/os.h.
 * 20050305.0 (2.1.4-dev)  added pid and generation fields to worker_score
 * 20050305.1 (2.1.5-dev)  added ap_vhost_iterate_given_conn.
 * 20050305.2 (2.1.5-dev)  added AP_INIT_TAKE_ARGV.
 * 20050305.3 (2.1.5-dev)  added Protocol Framework.
 * 20050701.0 (2.1.7-dev)  Bump MODULE_MAGIC_COOKIE to "AP21"!
 * 20050701.1 (2.1.7-dev)  trace_enable member added to core server_config
 * 20050708.0 (2.1.7-dev)  Bump MODULE_MAGIC_COOKIE to "AP22"!
 * 20050708.1 (2.1.7-dev)  add proxy request_status hook (minor)
 * 20050919.0 (2.1.8-dev)  mod_ssl ssl_ext_list optional function added
 * 20051005.0 (2.1.8-dev)  NET_TIME filter eliminated
 * 20051005.0 (2.3.0-dev)  Bump MODULE_MAGIC_COOKIE to "AP24"!
 * 20051115.0 (2.3.0-dev)  Added use_canonical_phys_port to core_dir_config
 * 20060110.0 (2.3.0-dev)  Conversion of Authz to be provider based
 *                         addition of <SatisfyAll><SatisfyOne>
 *                         removal of Satisfy, Allow, Deny, Order
 * 20060110.1 (2.3.0-dev)  minex and minex_set members added to
 *                         cache_server_conf (minor)
 * 20060110.2 (2.3.0-dev)  flush_packets and flush_wait members added to
 *                         proxy_server (minor)
 * 20060110.3 (2.3.0-dev)  added inreslist member to proxy_conn_rec (minor)
 * 20060110.4 (2.3.0-dev)  Added server_scheme member to server_rec (minor)
 * 20060905.0 (2.3.0-dev)  Replaced ap_get_server_version() with
 *                         ap_get_server_banner() and ap_get_server_description()
 * 20060905.1 (2.3.0-dev)  Enable retry=0 for the worker (minor)
 * 20060905.2 (2.3.0-dev)  Added ap_all_available_mutexes_string,
 *                         ap_available_mutexes_string and
 *                         ap_parse_mutex()
 * 20060905.3 (2.3.0-dev)  Added conn_rec::clogging_input_filters.
 * 20060905.4 (2.3.0-dev)  Added proxy_balancer::sticky_path.
 * 20060905.5 (2.3.0-dev)  Added ap_mpm_safe_kill()
 * 20070823.0 (2.3.0-dev)  Removed ap_all_available_mutexes_string,
 *                         ap_available_mutexes_string for macros
 * 20070823.1 (2.3.0-dev)  add ap_send_interim_response()
 * 20071023.0 (2.3.0-dev)  add ap_get_scoreboard(sbh) split from the less
 *                         conventional ap_get_scoreboard(proc, thread)
 * 20071023.1 (2.3.0-dev)  Add flags field to struct proxy_alias
 * 20071023.2 (2.3.0-dev)  Add ap_mod_status_reqtail
 * 20071023.3 (2.3.0-dev)  Declare ap_time_process_request() as part of the
 *                         public scoreboard API.
 * 20071108.1 (2.3.0-dev)  Add the optional kept_body brigade to request_rec
 * 20071108.2 (2.3.0-dev)  Add st and keep fields to struct util_ldap_connection_t
 * 20071108.3 (2.3.0-dev)  Add API guarantee for adding connection filters
 *                         with non-NULL request_rec pointer (ap_add_*_filter*)
 * 20071108.4 (2.3.0-dev)  Add ap_proxy_ssl_connection_cleanup
 * 20071108.5 (2.3.0-dev)  Add *scpool to proxy_conn_rec structure
 * 20071108.6 (2.3.0-dev)  Add *r and need_flush to proxy_conn_rec structure
 * 20071108.7 (2.3.0-dev)  Add *ftp_directory_charset to proxy_dir_conf
 * 20071108.8 (2.3.0-dev)  Add optional function ap_logio_add_bytes_in() to mog_logio
 * 20071108.9 (2.3.0-dev)  Add chroot support to unixd_config
 * 20071108.10(2.3.0-dev)  Introduce new ap_expr API
 * 20071108.11(2.3.0-dev)  Revise/Expand new ap_expr API
 * 20071108.12(2.3.0-dev)  Remove ap_expr_clone from the API (same day it was added)
 * 20080403.0 (2.3.0-dev)  Add condition field to core dir config
 * 20080403.1 (2.3.0-dev)  Add authn/z hook and provider registration wrappers.
 * 20080403.2 (2.3.0-dev)  Add ap_escape_path_segment_buffer() and ap_unescape_all().
 * 20080407.0 (2.3.0-dev)  Remove ap_graceful_stop_signalled.
 * 20080407.1              Deprecate ap_cache_cacheable_hdrs_out and add two
 *                         generalized ap_cache_cacheable_headers_(in|out).
 * 20080528.0 (2.3.0-dev)  Switch order of ftp_directory_charset and
 *                         interpolate_env in proxy_dir_conf.
 *                         Rationale: see r661069.
 * 20080528.1 (2.3.0-dev)  add has_realm_hash() to authn_provider struct
 * 20080722.0 (2.3.0-dev)  remove has_realm_hash() from authn_provider struct
 * 20080722.1 (2.3.0-dev)  Add conn_timeout and conn_timeout_set to
 *                         proxy_worker struct.
 * 20080722.2 (2.3.0-dev)  Add scolonsep to proxy_balancer
 * 20080829.0 (2.3.0-dev)  Add cookie attributes when removing cookies
 * 20080830.0 (2.3.0-dev)  Cookies can be set on headers_out and err_headers_out
 * 20080920.0 (2.3.0-dev)  Add ap_mpm_register_timed_callback.
 * 20080920.1 (2.3.0-dev)  Export mod_rewrite.h in the public API.
 * 20080920.2 (2.3.0-dev)  Added ap_timeout_parameter_parse to util.c / httpd.h
 * 20081101.0 (2.3.0-dev)  Remove unused AUTHZ_GROUP_NOTE define.
 * 20081102.0 (2.3.0-dev)  Remove authz_provider_list, authz_request_state,
 *                         and AUTHZ_ACCESS_PASSED_NOTE.
 * 20081104.0 (2.3.0-dev)  Remove r and need_flush fields from proxy_conn_rec
 *                         as they are no longer used and add
 *                         ap_proxy_buckets_lifetime_transform to mod_proxy.h
 * 20081129.0 (2.3.0-dev)  Move AP_FILTER_ERROR and AP_NOBODY_READ|WROTE
 *                         from util_filter.h to httpd.h and change their
 *                         numeric values so they do not overlap with other
 *                         potential status codes
 * 20081201.0 (2.3.0-dev)  Rename several APIs to include ap_ prefix.
 * 20081201.1 (2.3.0-dev)  Added ap_args_to_table and ap_body_to_table.
 * 20081212.0 (2.3.0-dev)  Remove sb_type from process_score in scoreboard.h.
 * 20081231.0 (2.3.0-dev)  Switch ap_escape_html API: add ap_escape_html2,
 *                         and make ap_escape_html a macro for it.
 * 20090130.0 (2.3.2-dev)  Add ap_ prefix to unixd_setup_child().
 * 20090131.0 (2.3.2-dev)  Remove ap_default_type(), disable DefaultType
 * 20090208.0 (2.3.2-dev)  Add conn_rec::current_thread.
 * 20090208.1 (2.3.3-dev)  Add ap_retained_data_create()/ap_retained_data_get()
 * 20090401.0 (2.3.3-dev)  Remove ap_threads_per_child, ap_max_daemons_limit,
 *                         ap_my_generation, etc.  ap_mpm_query() can't be called
 *                         until after the register-hooks phase.
 * 20090401.1 (2.3.3-dev)  Protected log.c internals, http_log.h changes
 * 20090401.2 (2.3.3-dev)  Added tmp_flush_bb to core_output_filter_ctx_t
 * 20090401.3 (2.3.3-dev)  Added DAV options provider to mod_dav.h
 * 20090925.0 (2.3.3-dev)  Added server_rec::context and added *server_rec
 *                         param to ap_wait_or_timeout()
 * 20090925.1 (2.3.3-dev)  Add optional function ap_logio_get_last_bytes() to
 *                         mod_logio
 * 20091011.0 (2.3.3-dev)  Move preserve_host{,_set} from proxy_server_conf to
 *                         proxy_dir_conf
 * 20091011.1 (2.3.3-dev)  add debug_level to util_ldap_state_t
 * 20091031.0 (2.3.3-dev)  remove public LDAP referral-related macros
 * 20091119.0 (2.3.4-dev)  dav_error interface uses apr_status_t parm, not errno
 * 20091119.1 (2.3.4-dev)  ap_mutex_register(), ap_{proc,global}_mutex_create()
 * 20091229.0 (2.3.5-dev)  Move allowed_connect_ports from proxy_server_conf
 *                         to mod_proxy_connect
 * 20091230.0 (2.3.5-dev)  Move ftp_directory_charset from proxy_dir_conf
 *                         to proxy_ftp_dir_conf(mod_proxy_ftp)
 * 20091230.1 (2.3.5-dev)  add util_ldap_state_t.opTimeout
 * 20091230.2 (2.3.5-dev)  add ap_get_server_name_for_url()
 * 20091230.3 (2.3.6-dev)  add ap_parse_log_level()
 * 20091230.4 (2.3.6-dev)  export ap_process_request_after_handler() for mod_serf
 * 20100208.0 (2.3.6-dev)  ap_socache_provider_t API changes to store and iterate
 * 20100208.1 (2.3.6-dev)  Added forward member to proxy_conn_rec
 * 20100208.2 (2.3.6-dev)  Added ap_log_command_line().
 * 20100223.0 (2.3.6-dev)  LDAP client_certs per-server moved to per-dir
 * 20100223.1 (2.3.6-dev)  Added ap_process_fnmatch_configs().
 * 20100504.0 (2.3.6-dev)  Added name arg to ap_{proc,global}_mutex_create().
 * 20100604.0 (2.3.6-dev)  Remove unused core_dir_config::loglevel
 * 20100606.0 (2.3.6-dev)  Make ap_log_*error macro wrappers around
 *                         ap_log_*error_ to save argument preparation and
 *                         function call overhead.
 *                         Introduce per-module loglevels, including new APIs
 *                         APLOG_USE_MODULE() and AP_DECLARE_MODULE().
 * 20100606.1 (2.3.6-dev)  Added extended timestamp formatting via
 *                         ap_recent_ctime_ex().
 * 20100609.0 (2.3.6-dev)  Dropped ap_body_to_table due to missing constraints.
 * 20100609.1 (2.3.7-dev)  Introduce ap_log_cserror()
 * 20100609.2 (2.3.7-dev)  Add deferred write pool to core_output_filter_ctx
 * 20100625.0 (2.3.7-dev)  Add 'userctx' to socache iterator callback prototype
 * 20100630.0 (2.3.7-dev)  make module_levels vector of char instead of int
 * 20100701.0 (2.3.7-dev)  re-order struct members to improve alignment
 * 20100701.1 (2.3.7-dev)  add note_auth_failure hook
 * 20100701.2 (2.3.7-dev)  add ap_proxy_*_wid() functions
 * 20100714.0 (2.3.7-dev)  add access_checker_ex hook, add AUTHZ_DENIED_NO_USER
 *                         to authz_status, call authz providers twice to allow
 *                         authz without authenticated user
 * 20100719.0 (2.3.7-dev)  Add symbol name parameter to ap_add_module and
 *                         ap_add_loaded_module. Add ap_find_module_short_name
 * 20100723.0 (2.3.7-dev)  Remove ct_output_filters from core rec
 * 20100723.1 (2.3.7-dev)  Added ap_proxy_hashfunc() and hash elements to
 *                         proxy worker structs
 * 20100723.2 (2.3.7-dev)  Add ap_request_has_body()
 * 20100723.3 (2.3.8-dev)  Add ap_check_mpm()
 * 20100905.0 (2.3.9-dev)  Add log_id to conn and req recs. Add error log
 *                         format handlers. Support AP_CTIME_OPTION_COMPACT in
 *                         ap_recent_ctime_ex().
 * 20100905.1 (2.3.9-dev)  Add ap_cache_check_allowed()
 * 20100912.0 (2.3.9-dev)  Add an additional "out" brigade parameter to the
 *                         mod_cache store_body() provider function.
 * 20100916.0 (2.3.9-dev)  Add commit_entity() to the mod_cache provider
 *                         interface.
 * 20100918.0 (2.3.9-dev)  Move the request_rec within mod_include to be
 *                         exposed within include_ctx_t.
 * 20100919.0 (2.3.9-dev)  Authz providers: Add parsed_require_line parameter
 *                         to check_authorization() function. Add
 *                         parse_require_line() function.
 * 20100919.1 (2.3.9-dev)  Introduce ap_rxplus util/API
 * 20100921.0 (2.3.9-dev)  Add an apr_bucket_brigade to the create_entity
 *                         provider interface for mod_cache.h.
 * 20100922.0 (2.3.9-dev)  Move cache_* functions from mod_cache.h to a
 *                         private header file.
 * 20100923.0 (2.3.9-dev)  Remove MOD_CACHE_REQUEST_REC, remove deprecated
 *                         ap_cache_cacheable_hdrs_out, trim cache_object_t,
 *                         make ap_cache_accept_headers, ap_cache_accept_headers
 *                         ap_cache_try_lock, ap_cache_check_freshness,
 *                         cache_server_conf, cache_enable, cache_disable,
 *                         cache_request_rec and cache_provider_list private.
 * 20100923.1 (2.3.9-dev)  Add cache_status hook.
 * 20100923.2 (2.3.9-dev)  Add generate_log_id hook.
 *                         Make root parameter of ap_expr_eval() const.
 * 20100923.3 (2.3.9-dev)  Add "last" member to ap_directive_t
 * 20101012.0 (2.3.9-dev)  Add header to cache_status hook.
 * 20101016.0 (2.3.9-dev)  Remove ap_cache_check_allowed().
 * 20101017.0 (2.3.9-dev)  Make ap_cache_control() public, add cache_control_t
 *                         to mod_disk_cache format.
 * 20101106.0 (2.3.9-dev)  Replace the ap_expr parser derived from
 *                         mod_include's parser with one derived from
 *                         mod_ssl's parser. Clean up ap_expr's public
 *                         interface.
 * 20101106.1 (2.3.9-dev)  Add ap_pool_cleanup_set_null() generic cleanup
 * 20101106.2 (2.3.9-dev)  Add suexec_disabled_reason field to ap_unixd_config
 * 20101113.0 (2.3.9-dev)  Add source address to mod_proxy.h
 * 20101113.1 (2.3.9-dev)  Add ap_set_flag_slot_char()
 * 20101113.2 (2.3.9-dev)  Add ap_expr_exec_re()
 * 20101204.0 (2.3.10-dev) Add _t to ap_expr's typedef names
 * 20101223.0 (2.3.11-dev) Remove cleaned from proxy_conn_rec.
 * 20101223.1 (2.3.11-dev) Rework mod_proxy, et.al. Remove proxy_worker_stat
 *                         and replace w/ proxy_worker_shared; remove worker
 *                         info from scoreboard and use slotmem; Allow
 *                         dynamic growth of balancer members; Remove
 *                         BalancerNonce in favor of 'nonce' parameter.
 * 20110117.0 (2.3.11-dev) Merge <If> sections in separate step (ap_if_walk).
 *                         Add core_dir_config->sec_if. Add ap_add_if_conf().
 *                         Add pool argument to ap_add_file_conf().
 * 20110117.1 (2.3.11-dev) Add ap_pstr2_alnum() and ap_str2_alnum()
 * 20110203.0 (2.3.11-dev) Raise DYNAMIC_MODULE_LIMIT to 256
 * 20110203.1 (2.3.11-dev) Add ap_state_query()
 * 20110203.2 (2.3.11-dev) Add ap_run_pre_read_request() hook and
 *                         ap_parse_form_data() util
 * 20110312.0 (2.3.12-dev) remove uldap_connection_cleanup and add
                           util_ldap_state_t.connectionPoolTTL,
                           util_ldap_connection_t.freed, and
                           util_ldap_connection_t.rebind_pool.
 * 20110312.1 (2.3.12-dev) Add core_dir_config.decode_encoded_slashes.
 * 20110328.0 (2.3.12-dev) change type and name of connectionPoolTTL in util_ldap_state_t
                           connectionPoolTTL (connection_pool_ttl, int->apr_interval_t)
 * 20110329.0 (2.3.12-dev) Change single-bit signed fields to unsigned in
 *                         proxy and cache interfaces.
 *                         Change ap_configfile_t/ap_cfg_getline()/
 *                         ap_cfg_getc() API, add ap_pcfg_strerror()
 *                         Axe mpm_note_child_killed hook, change
 *                         ap_reclaim_child_process and ap_recover_child_process
 *                         interfaces.
 * 20110329.1 (2.3.12-dev) Add ap_reserve_module_slots()/ap_reserve_module_slots_directive()
 *                         change AP_CORE_DECLARE to AP_DECLARE: ap_create_request_config()
 *                         change AP_DECLARE to AP_CORE_DECLARE: ap_register_log_hooks()
 * 20110329.2 (2.3.12-dev) Add child_status and end_generation hooks.
 * 20110329.3 (2.3.12-dev) Add format field to ap_errorlog_info.
 * 20110329.4 (2.3.13-dev) bgrowth and max_balancers to proxy_server_conf.
 * 20110329.5 (2.3.13-dev) Add ap_regexec_len()
 * 20110329.6 (2.3.13-dev) Add AP_EXPR_FLAGS_RESTRICTED, ap_expr_eval_ctx_t->data,
 *                         ap_expr_exec_ctx()
 * 20110604.0 (2.3.13-dev) Make ap_rputs() inline
 * 20110605.0 (2.3.13-dev) add core_dir_config->condition_ifelse, change return
 *                         type of ap_add_if_conf().
 *                         Add members of core_request_config: document_root,
 *                         context_document_root, context_prefix.
 *                         Add ap_context_*(), ap_set_context_info(), ap_set_document_root()
 * 20110605.1 (2.3.13-dev) add ap_(get|set)_core_module_config()
 * 20110605.2 (2.3.13-dev) add ap_get_conn_socket()
 * 20110619.0 (2.3.13-dev) add async connection infos to process_score in scoreboard,
 *                         add ap_start_lingering_close(),
 *                         add conn_state_e:CONN_STATE_LINGER_NORMAL and CONN_STATE_LINGER_SHORT
 * 20110619.1 (2.3.13-dev) add ap_str_toupper()
 * 20110702.0 (2.3.14-dev) make ap_expr_parse_cmd() macro wrapper for new
 *                         ap_expr_parse_cmd_mi() function, add ap_expr_str_*() functions,
 *                         rename AP_EXPR_FLAGS_* -> AP_EXPR_FLAG_*
 * 20110702.1 (2.3.14-dev) Add ap_scan_script_header_err*_ex functions
 * 20110723.0 (2.3.14-dev) Revert addition of ap_ldap*
 * 20110724.0 (2.3.14-dev) Add override_list as parameter to ap_parse_htaccess
 *                         Add member override_list to cmd_parms_struct,
 *                         core_dir_config and htaccess_result
 * 20110724.1 (2.3.15-dev) add NOT_IN_HTACCESS
 * 20110724.2 (2.3.15-dev) retries and retry_delay in util_ldap_state_t
 * 20110724.3 (2.3.15-dev) add util_varbuf.h / ap_varbuf API
 * 20110724.4 (2.3.15-dev) add max_ranges to core_dir_config
 * 20110724.5 (2.3.15-dev) add ap_set_accept_ranges()
 * 20110724.6 (2.3.15-dev) add max_overlaps and max_reversals to core_dir_config
 * 20110724.7 (2.3.15-dev) add ap_random_insecure_bytes(), ap_random_pick()
 * 20110724.8 (2.3.15-dev) add ap_abort_on_oom(), ap_malloc(), ap_calloc(),
 *                         ap_realloc()
 * 20110724.9 (2.3.15-dev) add ap_varbuf_pdup() and ap_varbuf_regsub()
 * 20110724.10(2.3.15-dev) Export ap_max_mem_free
 * 20111009.0 (2.3.15-dev) Remove ap_proxy_removestr(),
 *                         add ap_unixd_config.group_name
 * 20111014.0 (2.3.15-dev) Remove cookie_path_str and cookie_domain_str from
 *                         proxy_dir_conf
 * 20111025.0 (2.3.15-dev) Add return value and maxlen to ap_varbuf_regsub(),
 *                         add ap_pregsub_ex()
 * 20111025.1 (2.3.15-dev) Add ap_escape_urlencoded(), ap_escape_urlencoded_buffer()
 *                         and ap_unescape_urlencoded().
 * 20111025.2 (2.3.15-dev) Add ap_lua_ssl_val to mod_lua
 * 20111118.0 (2.5.0-dev)  Add conn_rec to error_log hook
 * 20111118.1 (2.5.0-dev)  Add reclvl to ap_expr_eval_ctx_t
 * 20111120.0 (2.5.0-dev)  Remove parts of conn_state_t that are private to the MPM
 * 20111121.0 (2.5.0-dev)  Pass ap_errorlog_info struct to error_log hook,
 *                         add pool to ap_errorlog_info.
 * 20111125.0 (2.5.0-dev)  c->remote_ip becomes c->peer_ip and r->client_ip,
 *                         c->remote_addr becomes c->peer_addr and r->client_addr
 * 20111201.0 (2.5.0-dev)  Add invalidate_entity() to the cache provider.
 * 20111202.0 (2.5.0-dev)  Use apr_status_t across mod_session API.
 * 20111202.1 (2.5.0-dev)  add APLOGNO()
 * 20111203.0 (2.5.0-dev)  Optional ap_proxy_retry_worker(), remove
 *                         ap_proxy_string_read(), ap_cache_liststr(),
 *                         ap_proxy_buckets_lifetime_transform(),
 *                         ap_proxy_date_canon(), ap_proxy_is_ipaddr(),
 *                         ap_proxy_is_domainname(), ap_proxy_is_hostname(),
 *                         ap_proxy_is_word(), ap_proxy_hex2sec(),
 *                         ap_proxy_sec2hex(), ap_proxy_make_fake_req(),
 *                         ap_proxy_strmatch_path, ap_proxy_strmatch_domain,
 *                         ap_proxy_table_unmerge(), proxy_lb_workers.
 * 20111203.1 (2.5.0-dev)  Add ap_list_provider_groups()
 * 20120109.0 (2.5.0-dev)  Changes sizeof(overrides_t) in core config.
 * 20120111.0 (2.5.0-dev)  Remove sb_type from global_score.
 * 20120123.0 (2.5.0-dev)  Make core_output_filter_ctx_t and core_ctx_t
 *                         private, add ap_create_core_ctx(),
 *                         ap_core_ctx_get_bb(), move core_net rec definition
 *                         to http_core.h
 * 20120201.0 (2.5.0-dev)  Bump MODULE_MAGIC_COOKIE to "AP25"!
 * 20120204.0 (2.5.0-dev)  Remove ap_create_core_ctx(), ap_core_ctx_get_bb();
 *                         add insert_network_bucket hook, AP_DECLINED
 * 20120211.0 (2.5.0-dev)  Change re_nsub in ap_regex_t from apr_size_t to int.
 * 20120211.1 (2.5.0-dev)  Add ap_palloc_debug, ap_pcalloc_debug
 * 20120211.2 (2.5.0-dev)  Add ap_runtime_dir_relative
 * 20120211.3 (2.5.0-dev)  Add forcerecovery to proxy_balancer_shared struct
 * 20120211.4 (2.5.0-dev)  Add missing HTTP status codes registered with IANA.
 * 20120724.0 (2.5.0-dev)  Add hostname argument to ap_proxy_checkproxyblock.
 * 20120724.1 (2.5.0-dev)  Add post_perdir_config hook.
 * 20120724.2 (2.5.0-dev)  Add fgrab slotmem function to struct
 * 20120724.3 (2.5.0-dev)  Add bal_persist, inherit to proxy_server_conf
 * 20120724.4 (2.5.0-dev)  Add dirwalk_stat hook.
 * 20120724.5 (2.5.0-dev)  Add ap_get_sload() and ap_get_loadavg().
 * 20120724.6 (2.5.0-dev)  Add sticky_separator to proxy_balancer_shared struct.
 * 20120724.7 (2.5.0-dev)  Add min_http_version/max_http_version to
 *                         core_server_config
 * 20120724.8 (2.5.0-dev)  Add conn_log_level to core_server_config
 * 20120724.9 (2.5.0-dev)  Add ap_bin2hex()
 * 20121222.0 (2.5.0-dev)  Remove min_http_version/max_http_version from
 *                         core_server_config again, add http09_enable
 * 20121222.1 (2.5.0-dev)  Add http_conformance to core_server_config,
 *                         add ap_has_cntrl()
 * 20121222.2 (2.5.0-dev)  Add ap_password_validate()
 * 20121222.3 (2.5.0-dev)  Add ppinherit to proxy_server_conf
 * 20121222.4 (2.5.0-dev)  Add uds_path to proxy_conn_rec
 * 20121222.5 (2.5.0-dev)  Add "r" and "must_rebind" to util_ldap_connection_t
 * 20121222.6 (2.5.0-dev)  Add ap_proxy_create_hdrbrgd() and
 *                         ap_proxy_pass_brigade()
 * 20121222.7 (2.5.0-dev)  Add ap_remove_input|output_filter_byhandle()
 * 20121222.8 (2.5.0-dev)  Add dav_join_error()
 * 20121222.9 (2.5.0-dev)  Add conn_sense_e
 * 20121222.10 (2.5.0-dev) Add cache_control_t.invalidated
 * 20121222.11 (2.5.0-dev) Add ap_find_etag_weak(), ap_find_etag_strong()
 * 20121222.12 (2.5.0-dev) Add ap_condition_e, ap_condition_if_match(),
 *                         ap_condition_if_unmodified_since(),
 *                         ap_condition_if_none_match(),
 *                         ap_condition_if_modified_since(),
 *                         ap_condition_if_range()
 * 20121222.13 (2.5.0-dev) Add ap_proxy_clear_connection()
 * 20121222.14 (2.5.0-dev) Add ap_map_http_request_error()
 * 20121222.15 (2.5.0-dev) Add allow/decode_encoded_slashes_set to core_dir_config
 * 20121222.16 (2.5.0-dev) AP_DEFAULT_HANDLER_NAME/AP_IS_DEFAULT_HANDLER_NAME
 * 20130702.0 (2.5.0-dev)  Remove pre_htaccess hook, add open_htaccess hook.
 * 20130702.1 (2.5.0-dev)  Restore AUTH_HANDLED to mod_auth.h
 * 20130702.2 (2.5.0-dev)  Add ap_log_data(), ap_log_rdata(), etc.
 * 20130702.3 (2.5.0-dev)  Add util_fcgi.h, FastCGI protocol support
 * 20130903.0 (2.5.0-dev)  Changes sizeof(worker_score) in scoreboard
 * 20130924.0 (2.5.0-dev)  Add ap_errorlog_provider
 * 20130924.1 (2.5.0-dev)  Add ap_proxy_connection_reusable()
 * 20131112.0 (2.5.0-dev)  Add parse_errorlog_arg to ap_errorlog_provider
 * 20131112.1 (2.5.0-dev)  Add suspend_connection and resume_connection hooks
 * 20131112.2 (2.5.0-dev)  Add ap_regname
 * 20131230.0 (2.5.0-dev)  cl_head_zero & expect_strict added to server_config
 * 20131230.1 (2.5.0-dev)  REWRITE_REDIRECT_HANDLER_NAME in mod_rewrite.h
 * 20131230.2 (2.5.0-dev)  Prefix REWRITE_REDIRECT_HANDLER_NAME in mod_rewrite.h
 * 20140207.0 (2.5.0-dev)  Support for slaved connections in core.c
 * 20140207.1 (2.5.0-dev)  Add SSL reusable SNI to mod_proxy.h's proxy_conn_rec
 * 20140207.2 (2.5.0-dev)  Add proxy detach_backend hook
 * 20140207.3 (2.5.0-dev)  Add mod_ssl_openssl.h and OpenSSL-specific hooks
 * 20140207.4 (2.5.0-dev)  add ap_mpm_register_socket_callback_timeout
 * 20140207.5 (2.5.0-dev)  Add ap_mpm_resume_suspended(), AP_MPMQ_CAN_SUSPEND to
 *                         ap_mpm_query(), and suspended_baton to conn_rec
 * 20140207.6 (2.5.0-dev)  Added ap_log_mpm_common().
 * 20140207.7 (2.5.0-dev)  Added ap_force_set_tz().
 * 20140207.8 (2.5.0-dev)  Added ap_shutdown_conn().
 * 20140611.0 (2.5.0-dev)  Add ap_mpm_socket_callback_fn_t.
                           Changes 3rd argument's type of
                           ap_mpm_register_socket_callback and
                           ap_mpm_register_socket_callback_timeout.
 * 20140611.1 (2.5.0-dev)  Add ap_proxy_connect_uds().
 * 20140627.0 (2.5.0-dev)  Revert 20140611.0 change.
 * 20140627.1 (2.5.0-dev)  add last_backend_conn to util_ldap_connection_t
 * 20140627.2 (2.5.0-dev)  Added is_name_matchable to proxy_worker_shared.
                           Added ap_proxy_define_match_worker().
 * 20140627.3 (2.5.0-dev)  Add ap_copy_scoreboard_worker()
 * 20140627.4 (2.5.0-dev)  Added ap_parse_token_list_strict() to httpd.h.
 * 20140627.5 (2.5.0-dev)  Add r->trailers_{in,out}
 * 20140627.6 (2.5.0-dev)  Added ap_pcre_version_string(), AP_REG_PCRE_COMPILED
 *                         and AP_REG_PCRE_LOADED to ap_regex.h.
 * 20140627.7 (2.5.0-dev)  Add listener bucket in scoreboard.h's process_score.
 * 20140627.8 (2.5.0-dev)  Add ap_set_listencbratio(), ap_close_listeners_ex(),
 *                         ap_duplicate_listeners(), ap_num_listen_buckets and
 *                         ap_have_so_reuseport to ap_listen.h.
 * 20140627.9 (2.5.0-dev)  Add cgi_pass_auth and AP_CGI_PASS_AUTH_* to
 *                         core_dir_config
 * 20140627.10 (2.5.0-dev) Add ap_proxy_de_socketfy to mod_proxy.h
 * 20150121.0 (2.5.0-dev)  Revert field addition from core_dir_config; r1653666
 * 20150121.1 (2.5.0-dev)  Add cmd_parms_struct.parent to http_config.h
 * 20150121.2 (2.5.0-dev)  Add response_code_exprs to http_core.h
 * 20150222.0 (2.5.0-dev)  ssl pre_handshake hook now indicates proxy|client
 * 20150222.1 (2.5.0-dev)  Add keep_alive_timeout_set to server_rec
 * 20150222.2 (2.5.0-dev)  Add response code 418 as per RFC2324/RFC7168
 * 20150222.3 (2.5.0-dev)  Add ap_some_authn_required, ap_force_authn hook.
 *                         Deprecate broken ap_some_auth_required.
 * 20150222.4 (2.5.0-dev)  Add protocols and protocols_honor_order to
 *                         core_server_config. Add hooks protocol_propose
 *                         protocol_switch and protocol_get. Add
 *                         ap_select_protocol(), ap_switch_protocol(),
 *                         ap_get_protocol(). Add HTTP_MISDIRECTED_REQUEST.
 * 20150222.5 (2.5.0-dev)  Add ap_request_core_filter(),
 *                         ap_filter_setaside_brigade(),
 *                         ap_filter_reinstate_brigade() and
 *                         ap_filter_should_yield(). Add empty and filters to
 *                         conn_rec.
 * 20150222.6 (2.5.0-dev)  Add async_filter to conn_rec.
 * 20150222.7 (2.5.0-dev)  Add ap_casecmpstr[n]();
 * 20150222.8 (2.5.0-dev)  Add ap_getword_conf2[_nc]();
 * 20150222.9 (2.5.0-dev)  Add expr_handler to core_dir_config.
 * 20150222.10 (2.5.0-dev) Add new ap_update_child_status...() methods,
 *                         add protocol to worker_score in scoreboard.h,
 *                         Add pre_close connection hook and
 *                         ap_prep_lingering_close().
 * 20150222.11 (2.5.0-dev) Split useragent_host from the conn_rec into
 *                         the request_rec, with ap_get_useragent_host()
 * 20150222.12 (2.5.0-dev) Add complete_connection hook,
 *                         ap_filter_complete_connection().
 * 20150222.13 (2.5.0-dev) Add ap_create_request().
 * 20160312.0 (2.5.0-dev)  Rename complete_connection to output_pending,
 *                         add ap_filter_input_pending(),
 *                         ap_filter_prepare_brigade(), ap_filter_direction_e
 * 20160312.1 (2.5.0-dev)  Add cgi_var_rules to core_dir_config.
 * 20160315.0 (2.5.0-dev)  Rename ap_mpm_register_socket_callback,
 *                         ap_mpm_register_socket_callback_timeout and
 *                         ap_mpm_unregister_socket_callback to
 *                         ap_mpm_register_poll_callback,
 *                         ap_mpm_register_poll_callback_timeout and
 *                         ap_mpm_unregister_poll_callback. Add
 *                         AP_MPMQ_CAN_POLL.
 * 20160315.1 (2.5.0-dev)  Add AP_IMPLEMENT_OPTIONAL_HOOK_RUN_FIRST.
 * 20160315.2 (2.5.0-dev)  Add optional proxy_{hook,run}_section_post_config(),
 *                         ap_proxy_connection_create_ex() and section_config
 *                         to struct proxy_{worker,balancer} in mod_proxy.h,
 *                         and optional ssl_engine_set() to mod_ssl.h.
 * 20160315.3 (2.5.0-dev)  Add childtags to dav_error.
 * 20160608.1 (2.5.0-dev)  Rename ap_casecmpstr[n]() to ap_cstr_casecmp[n]()
 * 20160608.2 (2.5.0-dev)  Add dav_get_provider_name.
 * 20160608.3 (2.5.0-dev)  Add dav_begin_multistatus, dav_send_one_response,
 *                         dav_finish_multistatus, dav_send_multistatus,
 *                         dav_handle_err, dav_failed_proppatch,
 *                         dav_success_proppatch.
 * 20160608.4 (2.5.0-dev)  Add dav_acl_provider, dav_acl_provider_register
 *                         dav_get_acl_providers.
 * 20160608.5 (2.5.0-dev)  Add ap_proxy_check_backend(), and tmp_bb to
 *                         struct proxy_conn_rec.
 * 20160608.6 (2.5.0-dev)  Add ap_scan_http_field_content, ap_scan_http_token
 *                         and ap_get_http_token
 * 20160608.7 (2.5.0-dev)  Add ap_check_pipeline().
 * 20160608.8 (2.5.0-dev)  Rename ap_proxy_check_backend() to
 *                         ap_proxy_check_connection().
 * 20160608.9 (2.5.0-dev)  Renamed AP_HTTP_CONFORMANCE_LIBERAL to
 *                         AP_HTTP_CONFORMANCE_UNSAFE, and
 *                         eliminated AP_HTTP_CONFORMANCE_LOGONLY
 * 20160617.1 (2.5.0-dev)  Added http_whitespace and http_methods to
 *                         core_server_config
 * 20160629.1 (2.5.0-dev)  Dropped http_whitespace from core_server_config
 * 20160629.2 (2.5.0-dev)  Replaced fold w/multiple flags for ap_[r]getline()
 * 20161018.1 (2.5.0-dev)  Dropped ap_has_cntrls(), ap_scan_http_uri_safe(),
 *                         ap_get_http_token() and http_stricturi conf member.
 *                         Added ap_scan_vchar_obstext()
 * 20161018.2 (2.5.0-dev)  add ap_set_conn_count()
 * 20161018.3 (2.5.0-dev)  add ap_exists_directive()
 * 20161018.4 (2.5.0-dev)  Add taint to request_rec and ap_request_tainted()
 * 20161018.5 (2.5.0-dev)  Add ap_get_basic_auth_components() and deprecate
 *                         ap_get_basic_auth_pw()
 * 20161018.6 (2.5.0-dev)  Add ap_update_sb_handle()
 * 20161018.7 (2.5.0-dev)  Add flags field to module_struct and function
 *                         ap_get_module_flags()
 * 20171014.1 (2.5.0-dev)  Add NOT_IN_DIR_CONTEXT replacing NOT_IN_DIR_LOC_FILE
 *                         semantics
 * 20171014.2 (2.5.1-dev)  Add "use_specific_errors" to listen_rec and
 *                         ap_accept_error_is_nonfatal()
 * 20171014.3 (2.5.1-dev)  AP_DECLARE ap_parse_vhost_addrs() as public
 * 20171014.4 (2.5.1-dev)  Add failontimeout_set, growth_set and lbmethod_set
 *                         to proxy_balancer struct
 * 20171014.5 (2.5.1-dev)  Add hostname_ex to proxy_worker_shared
 * 20171014.6 (2.5.1-dev)  Add AP_REG_DOLLAR_ENDONLY, ap_regcomp_get_default_cflags
 *                         ap_regcomp_set_default_cflags and
 *                         ap_regcomp_default_cflag_by_name
 * 20171014.7 (2.5.1-dev)  Add AP_CORE_DEFAULT macro
 * 20171014.8 (2.5.1-dev)  Add CONN_STATE_NUM to enum conn_state_e
 * 20171014.9 (2.5.1-dev)  Add response_field_size to proxy_worker_shared
 * 20180417.1 (2.5.1-dev)  Toggle ap_filter_input|output_pending API to _NONSTD
 * 20180417.2 (2.5.1-dev)  Add AP_GETLINE_NOSPC_EOL flag to http_protocol.h
 * 20180417.3 (2.5.1-dev)  Add ap_fgetline() and AP_GETLINE_NONBLOCK flag
 * 20180422.1 (2.5.1-dev)  Axe ap_rgetline_core()
 * 20180606.1 (2.5.1-dev)  Move ap_{make,set}_etag() from module http to core
 * 20180711.1 (2.5.1-dev)  Add type ap_filter_ring_t, replace field 'filters'
 *                         by the ap_filter_ring_t 'pending_filters' in struct
 *                         conn_rec, and add ring entry 'pending' in struct
 *                         ap_filter_t
 * 20180711.2 (2.5.1-dev)  Add ap_reuse_brigade_from_pool()
 * 20180716.1 (2.5.1-dev)  Axe conn_rec->empty brigade
 * 20180716.2 (2.5.1-dev)  Add read_buf_size member to core_dir_config,
 *                         flush_max_threshold and flush_max_pipelined to
 *                         core_server_config, and ap_get_read_buf_size().
 * 20180720.1 (2.5.1-dev)  Axe data_in_{in,out}put_filter from conn_rec.
 * 20180720.2 (2.5.1-dev)  Add optional function declaration for
 *                         ap_proxy_balancer_get_best_worker to mod_proxy.h.
 * 20180720.3 (2.5.1-dev)  Add client64 to worker_share
 * 20180720.4 (2.5.1-dev)  Add new duration field to worker_score struct in
 *                         scoreboard.h
 * 20180720.5 (2.5.1-dev)  Add new ap_update_global_status() method and
 *                         times field in the global_score structure in
 *                         scoreboard.h.
 * 20180720.6 (2.5.1-dev)  add strict_host_check to core_server_conf
 * 20180720.7 (2.5.1-dev)  worker_share struct re-organized
 * 20180902.1 (2.5.1-dev)  Split conn_rec pending_filters in two rings,
 *                         pending_input_filters and pending_output_filters
 * 20180903.1 (2.5.1-dev)  Replace conn_rec pending_{in,out}put_filters by
 *                         filter_conn_ctx, remove argument pool from
 *                         ap_filter_prepare_brigade()
 * 20180903.2 (2.5.1-dev)  Add ap_filter_recycle()
 * 20180905.1 (2.5.1-dev)  Axe ap_reuse_brigade_from_pool(), replaced by
 *                         ap_acquire_brigade()/ap_release_brigade(), and
 *                         in ap_filter_t replace pending/bb/deferred_pool
 *                         fields by struct ap_filter_private *priv
 * 20180906.1 (2.5.1-dev)  Don't export ap_filter_recycle() anymore
 * 20180906.2 (2.5.1-dev)  Add ap_state_dir_relative()
 * 20180906.3 (2.5.1-dev)  Add ap_dir_nofnmatch() and ap_dir_fnmatch().
 * 20190312.1 (2.5.1-dev)  Axe bucket number from struct process_score
 * 20190312.2 (2.5.1-dev)  Add ap_no2slash_ex() and merge_slashes to
 *                         core_server_conf.
 * 20190312.3 (2.5.1-dev)  Add forward_100_continue{,_set} to proxy_dir_conf
 * 20190312.4 (2.5.1-dev)  Add add dns_pool to proxy_conn_pool and define
 *                         AP_VOLATILIZE_T.
 * 20190312.5 (2.5.1-dev)  Add proxy_tunnel_rec, ap_proxy_tunnel_create()
 *                         and ap_proxy_tunnel_run() to proxy_util.
 * 20190312.6 (2.5.1-dev)  Add proxy check_trans hook
 * 20190312.7 (2.5.1-dev)  AP_REG_DEFAULT macro in ap_regex.h
 * 20190312.8 (2.5.1-dev)  ap_is_chunked() in httpd.h
 * 20190312.9 (2.5.1-dev)  AP_REG_NO_DEFAULT macro in ap_regex.h
 * 20200217.0 (2.5.1-dev)  Add and use ap_method_mask_t type
 * 20200331.0 (2.5.1-dev)  Remove ap_request_core_filter() and
 *                         ap_request_core_filter_handle.
 * 20200331.1 (2.5.1-dev)  Add flushed:1 to request_rec
 * 20200331.2 (2.5.1-dev)  Add ap_proxy_should_override to mod_proxy.h
 * 20200331.3 (2.5.1-dev)  Add ap_parse_request_line() and
 *                         ap_check_request_header()
 * 20200420.0 (2.5.1-dev)  Add flags to listen_rec in place of use_specific_errors
 * 20200420.1 (2.5.1-dev)  Add ap_filter_adopt_brigade()
 * 20200420.2 (2.5.1-dev)  Add ap_proxy_worker_can_upgrade()
 * 20200420.3 (2.5.1-dev)  Add ap_parse_strict_length()
 * 20200420.4 (2.5.1-dev)  Add ap_normalize_path()
 * 20200420.5 (2.5.1-dev)  Add pre_translate_name hook
 * 20200420.6 (2.5.1-dev)  Add map_encoded_one and map_encoded_all bits to
 *                         proxy_server_conf
 * 20200420.7 (2.5.1-dev)  Add struct etag_rec, ap_make_etag_ex(),
 *                         ap_set_etag_fd(). Add typedef ap_request_bnotes_t,
 *                         macros AP_REQUEST_GET_BNOTE, AP_REQUEST_SET_BNOTE,
 *                         AP_REQUEST_STRONG_ETAG, AP_REQUEST_IS_STRONG_ETAG.
 *                         Add bnotes to request_rec.
 * 20200420.8 (2.5.1-dev)  Add dav_get_provider(), dav_open_lockdb() and
 *                         dav_close_lockdb() mod_dav.h.
 * 20200420.9 (2.5.1-dev)  Add hooks deliver_report and gather_reports to
 *                         mod_dav.h.
 * 20200420.10 (2.5.1-dev) Add method_precondition hook to mod_dav.h.
 * 20200701.0 (2.5.1-dev)  Axe ap_mpm_unregister_poll_callback() and
 *                         mpm_unregister_poll_callback hook.
 * 20200702.1 (2.5.1-dev)  Add pool arg to mpm_register_poll_callback and
 *                         mpm_register_poll_callback_timeout hooks
 * 20200702.2 (2.5.1-dev)  Add dav_get_resource().
 * 20200703.0 (2.5.1-dev)  Remove ap_md5digest(), ap_md5contextTo64(),
 *                         ContentDigest directive.
 * 20200705.0 (2.5.1-dev)  Update method_precondition hook.
 * 20200705.1 (2.5.1-dev)  Add dav_validate_root_ns(), dav_find_child_ns(),
 *                         dav_find_next_ns(), dav_find_attr_ns() and
 *                         dav_find_attr().
 * 20200705.2 (2.5.1-dev)  Add dav_liveprop_elem structure and
 *                         DAV_PROP_ELEMENT key.
 * 20200705.3 (2.5.1-dev)  Add ap_proxy_prefetch_input(),
 *                         ap_proxy_spool_input() and
 *                         ap_proxy_read_input().
 * 20200705.4 (2.5.1-dev)  Add ap_get_status_line_ex()
 * 20201214.0 (2.5.1-dev)  Axe struct core_net_rec
 * 20201214.1 (2.5.1-dev)  Add ap_ssl_conn_is_ssl()/ap_ssl_var_lookup() and hooks
 * 20201214.2 (2.5.1-dev)  Add ap_ssl_add_cert_files, ap_ssl_add_fallback_cert_files
 * 20201214.3 (2.5.1-dev)  Move ap_ssl_* into new http_ssl.h header file
 * 20201214.4 (2.5.1-dev)  Add ap_ssl_ocsp* hooks and functions to http_ssl.h.
 * 20210420.0 (2.5.1-dev)  Removed `ap_bytes_t` again from httpd.h and usage in ap_ssl_ocsp*()
 * 20210506.0 (2.5.1-dev)  Add ap_proxy_tunnel_conn_get_read() and
 *                         ap_proxy_tunnel_conn_get_transferred() change
 *                         ap_proxy_transfer_between_connections() sent to apr_off_t *.
 * 20210531.0 (2.5.1-dev)  add conn_rec->outgoing and ap_ssl_bind_outgoing()
 * 20210531.1 (2.5.1-dev)  Add ap_bucket_wc_data, ap_bucket_wc_make() and
 *                         ap_bucket_wc_create() to util_filter.h
 * 20210531.2 (2.5.1-dev)  Add ap_proxy_get_worker_ex() and
 *                         ap_proxy_define_worker_ex() to mod_proxy.h
 * 20210531.3 (2.5.1-dev)  Add hook child_stopping to get informed that a child
 *                         is being shut down.
 * 20210531.4 (2.5.1-dev)  Add ap_create_connection
 * 20210531.5 (2.5.1-dev)  Add ap_pre_connection
 * 20210531.6 (2.5.1-dev)  Add proxy_tunnel_conn_t
 * 20210924.0 (2.5.1-dev)  Restore ap_proxy_transfer_between_connections()
 *                         interface back to before 20210506.0 (that MAJOR bump
 *                         cancelled), axe ap_proxy_tunnel_conn_get_read()
 *                         and ap_proxy_tunnel_conn_get_transferred() and add
 *                         ap_proxy_tunnel_conn_bytes_in() and
 *                         ap_proxy_tunnel_conn_bytes_out() as replacement
 *                         (this MAJOR bump). Overall there is no MAJOR bumb
 *                         for 20210506.0 + 20210924.0, MINOR bump only for
 *                         adding ap_proxy_tunnel_conn_bytes_{in,out}().
 * 20210924.1 (2.5.1-dev)  Add ap_proxy_fill_error_brigade()
 * 20210926.0 (2.5.1-dev)  Add dav_get_liveprop_element(), remove DAV_PROP_ELEMENT.
 * 20210926.1 (2.5.1-dev)  Add ap_unescape_url_ex() and deprecate
 *                         AP_NORMALIZE_DROP_PARAMETERS
 * 20210926.2 (2.5.1-dev)  Add ap_post_read_request()
 * 20211221.0 (2.5.1-dev)  Bump PROXY_WORKER_MAX_NAME_SIZE from 256 to 384,
 *                         add PROXY_WORKER_UDS_PATH_SIZE.
 * 20211221.3 (2.5.1-dev)  Add ap_thread_create(), ap_thread_main_create()
 *                         and ap_thread_current()
 * 20211221.4 (2.5.1-dev)  Add hook child_stopped to get informed that a child
 *                         has stopped processing any requests.
 * 20211221.5 (2.5.1-dev)  Add hook create_secondary_connection and method
 *                         ap_create_secondary_connection() to have connection
 *                         setup of http2-like connections in core.
 * 20211221.6 (2.5.1-dev)  Add new meta buckets request/response/headers
 *                         Add field `body_indeterminate` in request_rec
 *                         Add new http/1.x formatting helpers
 *                         Add ap_assign_request_line()
 * 20211221.7 (2.5.1-dev)  Add ap_h1_append_header()
 * 20211221.8 (2.5.1-dev)  Add ap_sb_get_child_thread()
 * 20211221.9 (2.5.1-dev)  Add additional hcmethod_t enums and PROXY_WORKER_IS_ERROR
 * 20211221.10 (2.5.1-dev) Add ap_proxy_canonenc_ex
 * 20211221.11 (2.5.1-dev) Add AP_CTIME_OPTION_GMTOFF to util_time.h
<<<<<<< HEAD
 * 20211221.12 (2.5.1-dev) Add ap_remote_is_ssl() and hooks
=======
 * 20211221.12 (2.5.1-dev) Add cmd_parms->regex
 * 20211221.13 (2.5.1-dev) Add hook token_checker to check for authorization other
 *                         than username / password. Add autht_provider structure.
>>>>>>> 4dbd67b5
 */

#define MODULE_MAGIC_COOKIE 0x41503235UL /* "AP25" */

#ifndef MODULE_MAGIC_NUMBER_MAJOR
#define MODULE_MAGIC_NUMBER_MAJOR 20211221
#endif
<<<<<<< HEAD
#define MODULE_MAGIC_NUMBER_MINOR 12             /* 0...n */
=======
#define MODULE_MAGIC_NUMBER_MINOR 13             /* 0...n */
>>>>>>> 4dbd67b5

/**
 * Determine if the server's current MODULE_MAGIC_NUMBER is at least a
 * specified value.
 *
 * Useful for testing for features.
 * For example, suppose you wish to use the apr_table_overlap
 *    function.  You can do this:
 *
 * \code
 * #if AP_MODULE_MAGIC_AT_LEAST(19980812,2)
 *     ... use apr_table_overlap()
 * #else
 *     ... alternative code which doesn't use apr_table_overlap()
 * #endif
 * \endcode
 *
 * @param   major   The major module magic number.
 * @param   minor   The minor module magic number.
 */
#define AP_MODULE_MAGIC_AT_LEAST(major,minor)           \
    ((major) < MODULE_MAGIC_NUMBER_MAJOR                \
     || ((major) == MODULE_MAGIC_NUMBER_MAJOR           \
         && (minor) <= MODULE_MAGIC_NUMBER_MINOR))

/** @deprecated Present for backwards compatibility. */
#define MODULE_MAGIC_NUMBER MODULE_MAGIC_NUMBER_MAJOR
/** @deprecated Use AP_MODULE_MAGIC_AT_LEAST. */
#define MODULE_MAGIC_AT_LEAST old_broken_macro_we_hope_you_are_not_using

#endif /* !APACHE_AP_MMN_H */
/** @} */<|MERGE_RESOLUTION|>--- conflicted
+++ resolved
@@ -714,13 +714,10 @@
  * 20211221.9 (2.5.1-dev)  Add additional hcmethod_t enums and PROXY_WORKER_IS_ERROR
  * 20211221.10 (2.5.1-dev) Add ap_proxy_canonenc_ex
  * 20211221.11 (2.5.1-dev) Add AP_CTIME_OPTION_GMTOFF to util_time.h
-<<<<<<< HEAD
- * 20211221.12 (2.5.1-dev) Add ap_remote_is_ssl() and hooks
-=======
  * 20211221.12 (2.5.1-dev) Add cmd_parms->regex
  * 20211221.13 (2.5.1-dev) Add hook token_checker to check for authorization other
  *                         than username / password. Add autht_provider structure.
->>>>>>> 4dbd67b5
+ * 20211221.14 (2.5.1-dev) Add ap_remote_is_ssl() and hooks
  */
 
 #define MODULE_MAGIC_COOKIE 0x41503235UL /* "AP25" */
@@ -728,11 +725,7 @@
 #ifndef MODULE_MAGIC_NUMBER_MAJOR
 #define MODULE_MAGIC_NUMBER_MAJOR 20211221
 #endif
-<<<<<<< HEAD
-#define MODULE_MAGIC_NUMBER_MINOR 12             /* 0...n */
-=======
-#define MODULE_MAGIC_NUMBER_MINOR 13             /* 0...n */
->>>>>>> 4dbd67b5
+#define MODULE_MAGIC_NUMBER_MINOR 14             /* 0...n */
 
 /**
  * Determine if the server's current MODULE_MAGIC_NUMBER is at least a
