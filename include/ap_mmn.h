/* Licensed to the Apache Software Foundation (ASF) under one or more
 * contributor license agreements.  See the NOTICE file distributed with
 * this work for additional information regarding copyright ownership.
 * The ASF licenses this file to You under the Apache License, Version 2.0
 * (the "License"); you may not use this file except in compliance with
 * the License.  You may obtain a copy of the License at
 *
 *     http://www.apache.org/licenses/LICENSE-2.0
 *
 * Unless required by applicable law or agreed to in writing, software
 * distributed under the License is distributed on an "AS IS" BASIS,
 * WITHOUT WARRANTIES OR CONDITIONS OF ANY KIND, either express or implied.
 * See the License for the specific language governing permissions and
 * limitations under the License.
 */

/**
 * @file  ap_mmn.h
 * @brief Module Magic Number
 *
 * @defgroup APACHE_CORE_MMN Module Magic Number
 * @ingroup  APACHE_CORE

 * #MODULE_MAGIC_NUMBER_MAJOR\n
 * Major API changes that could cause compatibility problems for older modules
 * such as structure size changes.  No binary compatibility is possible across
 * a change in the major version.
 *
 * #MODULE_MAGIC_NUMBER_MINOR\n
 * Minor API changes that do not cause binary compatibility problems.
 * Should be reset to 0 when upgrading MODULE_MAGIC_NUMBER_MAJOR.
 *
 * See the #AP_MODULE_MAGIC_AT_LEAST macro below for an example.
 * @{
 */

#ifndef APACHE_AP_MMN_H
#define APACHE_AP_MMN_H

/*
 * 20010224   (2.0.13-dev) MODULE_MAGIC_COOKIE reset to "AP20"
 * 20010523   (2.0.19-dev) bump for scoreboard structure reordering
 * 20010627   (2.0.19-dev) more API changes than I can count
 * 20010726   (2.0.22-dev) more big API changes
 * 20010808   (2.0.23-dev) dir d_is_absolute bit introduced, bucket changes, etc
 * 20010825   (2.0.25-dev) removed d_is_absolute, introduced map_to_storage hook
 * 20011002   (2.0.26-dev) removed 1.3-deprecated request_rec.content_language
 * 20011127   (2.0.29-dev) bump for postconfig hook change, and removal of
 *                         socket from connection record
 * 20011212   (2.0.30-dev) bump for new used_path_info member of request_rec
 * 20011218   (2.0.30-dev) bump for new sbh member of conn_rec, different
 *                         declarations for scoreboard, new parameter to
 *                         create_connection hook
 * 20020102   (2.0.30-dev) bump for changed type of limit_req_body in
 *                         core_dir_config
 * 20020109   (2.0.31-dev) bump for changed shm and scoreboard declarations
 * 20020111   (2.0.31-dev) bump for ETag fields added at end of cor_dir_config
 * 20020114   (2.0.31-dev) mod_dav changed how it asks its provider to fulfill
 *                         a GET request
 * 20020118   (2.0.31-dev) Input filtering split of blocking and mode
 * 20020127   (2.0.31-dev) bump for pre_mpm hook change
 * 20020128   (2.0.31-dev) bump for pre_config hook change
 * 20020218   (2.0.33-dev) bump for AddOutputFilterByType directive
 * 20020220   (2.0.33-dev) bump for scoreboard.h structure change
 * 20020302   (2.0.33-dev) bump for protocol_filter additions.
 * 20020306   (2.0.34-dev) bump for filter type renames.
 * 20020318   (2.0.34-dev) mod_dav's API for REPORT generation changed
 * 20020319   (2.0.34-dev) M_INVALID changed, plus new M_* methods for RFC 3253
 * 20020327   (2.0.35-dev) Add parameter to quick_handler hook
 * 20020329   (2.0.35-dev) bump for addition of freelists to bucket API
 * 20020329.1 (2.0.36)     minor bump for new arg to opt fn ap_cgi_build_command
 * 20020506   (2.0.37-dev) Removed r->boundary in request_rec.
 * 20020529   (2.0.37-dev) Standardized the names of some apr_pool_*_set funcs
 * 20020602   (2.0.37-dev) Bucket API change (metadata buckets)
 * 20020612   (2.0.38-dev) Changed server_rec->[keep_alive_]timeout to apr time
 * 20020625   (2.0.40-dev) Changed conn_rec->keepalive to an enumeration
 * 20020628   (2.0.40-dev) Added filter_init to filter registration functions
 * 20020903   (2.0.41-dev) APR's error constants changed
 * 20020903.1 (2.1.0-dev)  allow_encoded_slashes added to core_dir_config
 * 20020903.2 (2.0.46-dev) add ap_escape_logitem
 * 20030213.1 (2.1.0-dev)  changed log_writer optional fn's to return previous
 *                         handler
 * 20030821   (2.1.0-dev)  bumped mod_include's entire API
 * 20030821.1 (2.1.0-dev)  added XHTML doctypes
 * 20030821.2 (2.1.0-dev)  added ap_escape_errorlog_item
 * 20030821.3 (2.1.0-dev)  added ap_get_server_revision / ap_version_t
 * 20040425   (2.1.0-dev)  removed ap_add_named_module API
 *                         changed ap_add_module, ap_add_loaded_module,
 *                         ap_setup_prelinked_modules,
 *                         ap_process_resource_config
 * 20040425.1 (2.1.0-dev)  Added ap_module_symbol_t and
 *                         ap_prelinked_module_symbols
 * 20050101.0 (2.1.2-dev)  Axed misnamed http_method for http_scheme
 *                         (which it was!)
 * 20050127.0 (2.1.3-dev)  renamed regex_t->ap_regex_t,
 *                         regmatch_t->ap_regmatch_t, REG_*->AP_REG_*,
 *                         removed reg* in place of ap_reg*; added ap_regex.h
 * 20050217.0 (2.1.3-dev)  Axed find_child_by_pid, mpm_*_completion_context
 *                         (winnt mpm) symbols from the public sector, and
 *                         decorated real_exit_code with ap_ in the win32/os.h.
 * 20050305.0 (2.1.4-dev)  added pid and generation fields to worker_score
 * 20050305.1 (2.1.5-dev)  added ap_vhost_iterate_given_conn.
 * 20050305.2 (2.1.5-dev)  added AP_INIT_TAKE_ARGV.
 * 20050305.3 (2.1.5-dev)  added Protocol Framework.
 * 20050701.0 (2.1.7-dev)  Bump MODULE_MAGIC_COOKIE to "AP21"!
 * 20050701.1 (2.1.7-dev)  trace_enable member added to core server_config
 * 20050708.0 (2.1.7-dev)  Bump MODULE_MAGIC_COOKIE to "AP22"!
 * 20050708.1 (2.1.7-dev)  add proxy request_status hook (minor)
 * 20050919.0 (2.1.8-dev)  mod_ssl ssl_ext_list optional function added
 * 20051005.0 (2.1.8-dev)  NET_TIME filter eliminated
 * 20051005.0 (2.3.0-dev)  Bump MODULE_MAGIC_COOKIE to "AP24"!
 * 20051115.0 (2.3.0-dev)  Added use_canonical_phys_port to core_dir_config
 * 20060110.0 (2.3.0-dev)  Conversion of Authz to be provider based
 *                         addition of <SatisfyAll><SatisfyOne>
 *                         removal of Satisfy, Allow, Deny, Order
 * 20060110.1 (2.3.0-dev)  minex and minex_set members added to
 *                         cache_server_conf (minor)
 * 20060110.2 (2.3.0-dev)  flush_packets and flush_wait members added to
 *                         proxy_server (minor)
 * 20060110.3 (2.3.0-dev)  added inreslist member to proxy_conn_rec (minor)
 * 20060110.4 (2.3.0-dev)  Added server_scheme member to server_rec (minor)
 * 20060905.0 (2.3.0-dev)  Replaced ap_get_server_version() with
 *                         ap_get_server_banner() and ap_get_server_description()
 * 20060905.1 (2.3.0-dev)  Enable retry=0 for the worker (minor)
 * 20060905.2 (2.3.0-dev)  Added ap_all_available_mutexes_string,
 *                         ap_available_mutexes_string and
 *                         ap_parse_mutex()
 * 20060905.3 (2.3.0-dev)  Added conn_rec::clogging_input_filters.
 * 20060905.4 (2.3.0-dev)  Added proxy_balancer::sticky_path.
 * 20060905.5 (2.3.0-dev)  Added ap_mpm_safe_kill()
 * 20070823.0 (2.3.0-dev)  Removed ap_all_available_mutexes_string,
 *                         ap_available_mutexes_string for macros
 * 20070823.1 (2.3.0-dev)  add ap_send_interim_response()
 * 20071023.0 (2.3.0-dev)  add ap_get_scoreboard(sbh) split from the less
 *                         conventional ap_get_scoreboard(proc, thread)
 * 20071023.1 (2.3.0-dev)  Add flags field to struct proxy_alias
 * 20071023.2 (2.3.0-dev)  Add ap_mod_status_reqtail
 * 20071023.3 (2.3.0-dev)  Declare ap_time_process_request() as part of the
 *                         public scoreboard API.
 * 20071108.1 (2.3.0-dev)  Add the optional kept_body brigade to request_rec
 * 20071108.2 (2.3.0-dev)  Add st and keep fields to struct util_ldap_connection_t
 * 20071108.3 (2.3.0-dev)  Add API guarantee for adding connection filters
 *                         with non-NULL request_rec pointer (ap_add_*_filter*)
 * 20071108.4 (2.3.0-dev)  Add ap_proxy_ssl_connection_cleanup
 * 20071108.5 (2.3.0-dev)  Add *scpool to proxy_conn_rec structure
 * 20071108.6 (2.3.0-dev)  Add *r and need_flush to proxy_conn_rec structure
 * 20071108.7 (2.3.0-dev)  Add *ftp_directory_charset to proxy_dir_conf
 * 20071108.8 (2.3.0-dev)  Add optional function ap_logio_add_bytes_in() to mog_logio
 * 20071108.9 (2.3.0-dev)  Add chroot support to unixd_config
 * 20071108.10(2.3.0-dev)  Introduce new ap_expr API
 * 20071108.11(2.3.0-dev)  Revise/Expand new ap_expr API
 * 20071108.12(2.3.0-dev)  Remove ap_expr_clone from the API (same day it was added)
 * 20080403.0 (2.3.0-dev)  Add condition field to core dir config
 * 20080403.1 (2.3.0-dev)  Add authn/z hook and provider registration wrappers.
 * 20080403.2 (2.3.0-dev)  Add ap_escape_path_segment_buffer() and ap_unescape_all().
 * 20080407.0 (2.3.0-dev)  Remove ap_graceful_stop_signalled.
 * 20080407.1              Deprecate ap_cache_cacheable_hdrs_out and add two
 *                         generalized ap_cache_cacheable_headers_(in|out).
 * 20080528.0 (2.3.0-dev)  Switch order of ftp_directory_charset and
 *                         interpolate_env in proxy_dir_conf.
 *                         Rationale: see r661069.
 * 20080528.1 (2.3.0-dev)  add has_realm_hash() to authn_provider struct
 * 20080722.0 (2.3.0-dev)  remove has_realm_hash() from authn_provider struct
 * 20080722.1 (2.3.0-dev)  Add conn_timeout and conn_timeout_set to
 *                         proxy_worker struct.
 * 20080722.2 (2.3.0-dev)  Add scolonsep to proxy_balancer
 * 20080829.0 (2.3.0-dev)  Add cookie attributes when removing cookies
 * 20080830.0 (2.3.0-dev)  Cookies can be set on headers_out and err_headers_out
 * 20080920.0 (2.3.0-dev)  Add ap_mpm_register_timed_callback.
 * 20080920.1 (2.3.0-dev)  Export mod_rewrite.h in the public API.
 * 20080920.2 (2.3.0-dev)  Added ap_timeout_parameter_parse to util.c / httpd.h
 * 20081101.0 (2.3.0-dev)  Remove unused AUTHZ_GROUP_NOTE define.
 * 20081102.0 (2.3.0-dev)  Remove authz_provider_list, authz_request_state,
 *                         and AUTHZ_ACCESS_PASSED_NOTE.
 * 20081104.0 (2.3.0-dev)  Remove r and need_flush fields from proxy_conn_rec
 *                         as they are no longer used and add
 *                         ap_proxy_buckets_lifetime_transform to mod_proxy.h
 * 20081129.0 (2.3.0-dev)  Move AP_FILTER_ERROR and AP_NOBODY_READ|WROTE
 *                         from util_filter.h to httpd.h and change their
 *                         numeric values so they do not overlap with other
 *                         potential status codes
 * 20081201.0 (2.3.0-dev)  Rename several APIs to include ap_ prefix.
 * 20081201.1 (2.3.0-dev)  Added ap_args_to_table and ap_body_to_table.
 * 20081212.0 (2.3.0-dev)  Remove sb_type from process_score in scoreboard.h.
 * 20081231.0 (2.3.0-dev)  Switch ap_escape_html API: add ap_escape_html2,
 *                         and make ap_escape_html a macro for it.
 * 20090130.0 (2.3.2-dev)  Add ap_ prefix to unixd_setup_child().
 * 20090131.0 (2.3.2-dev)  Remove ap_default_type(), disable DefaultType
 * 20090208.0 (2.3.2-dev)  Add conn_rec::current_thread.
 * 20090208.1 (2.3.3-dev)  Add ap_retained_data_create()/ap_retained_data_get()
 * 20090401.0 (2.3.3-dev)  Remove ap_threads_per_child, ap_max_daemons_limit,
 *                         ap_my_generation, etc.  ap_mpm_query() can't be called
 *                         until after the register-hooks phase.
 * 20090401.1 (2.3.3-dev)  Protected log.c internals, http_log.h changes
 * 20090401.2 (2.3.3-dev)  Added tmp_flush_bb to core_output_filter_ctx_t
 * 20090401.3 (2.3.3-dev)  Added DAV options provider to mod_dav.h
 * 20090925.0 (2.3.3-dev)  Added server_rec::context and added *server_rec
 *                         param to ap_wait_or_timeout()
 * 20090925.1 (2.3.3-dev)  Add optional function ap_logio_get_last_bytes() to
 *                         mod_logio
 * 20091011.0 (2.3.3-dev)  Move preserve_host{,_set} from proxy_server_conf to
 *                         proxy_dir_conf
 * 20091011.1 (2.3.3-dev)  add debug_level to util_ldap_state_t
 * 20091031.0 (2.3.3-dev)  remove public LDAP referral-related macros
 * 20091119.0 (2.3.4-dev)  dav_error interface uses apr_status_t parm, not errno
 * 20091119.1 (2.3.4-dev)  ap_mutex_register(), ap_{proc,global}_mutex_create()
 * 20091229.0 (2.3.5-dev)  Move allowed_connect_ports from proxy_server_conf
 *                         to mod_proxy_connect
 * 20091230.0 (2.3.5-dev)  Move ftp_directory_charset from proxy_dir_conf
 *                         to proxy_ftp_dir_conf(mod_proxy_ftp)
 * 20091230.1 (2.3.5-dev)  add util_ldap_state_t.opTimeout
 * 20091230.2 (2.3.5-dev)  add ap_get_server_name_for_url()
 * 20091230.3 (2.3.6-dev)  add ap_parse_log_level()
 * 20091230.4 (2.3.6-dev)  export ap_process_request_after_handler() for mod_serf
 * 20100208.0 (2.3.6-dev)  ap_socache_provider_t API changes to store and iterate
 * 20100208.1 (2.3.6-dev)  Added forward member to proxy_conn_rec
 * 20100208.2 (2.3.6-dev)  Added ap_log_command_line().
 * 20100223.0 (2.3.6-dev)  LDAP client_certs per-server moved to per-dir
 * 20100223.1 (2.3.6-dev)  Added ap_process_fnmatch_configs().
 * 20100504.0 (2.3.6-dev)  Added name arg to ap_{proc,global}_mutex_create().
 * 20100604.0 (2.3.6-dev)  Remove unused core_dir_config::loglevel
 * 20100606.0 (2.3.6-dev)  Make ap_log_*error macro wrappers around
 *                         ap_log_*error_ to save argument preparation and
 *                         function call overhead.
 *                         Introduce per-module loglevels, including new APIs
 *                         APLOG_USE_MODULE() and AP_DECLARE_MODULE().
 * 20100606.1 (2.3.6-dev)  Added extended timestamp formatting via
 *                         ap_recent_ctime_ex().
 * 20100609.0 (2.3.6-dev)  Dropped ap_body_to_table due to missing constraints.
 * 20100609.1 (2.3.7-dev)  Introduce ap_log_cserror()
 * 20100609.2 (2.3.7-dev)  Add deferred write pool to core_output_filter_ctx
 * 20100625.0 (2.3.7-dev)  Add 'userctx' to socache iterator callback prototype
 * 20100630.0 (2.3.7-dev)  make module_levels vector of char instead of int
 * 20100701.0 (2.3.7-dev)  re-order struct members to improve alignment
 * 20100701.1 (2.3.7-dev)  add note_auth_failure hook
 * 20100701.2 (2.3.7-dev)  add ap_proxy_*_wid() functions
 * 20100714.0 (2.3.7-dev)  add access_checker_ex hook, add AUTHZ_DENIED_NO_USER
 *                         to authz_status, call authz providers twice to allow
 *                         authz without authenticated user
 * 20100719.0 (2.3.7-dev)  Add symbol name parameter to ap_add_module and
 *                         ap_add_loaded_module. Add ap_find_module_short_name
 * 20100723.0 (2.3.7-dev)  Remove ct_output_filters from core rec
 * 20100723.1 (2.3.7-dev)  Added ap_proxy_hashfunc() and hash elements to
 *                         proxy worker structs
 * 20100723.2 (2.3.7-dev)  Add ap_request_has_body()
 * 20100723.3 (2.3.8-dev)  Add ap_check_mpm()
 * 20100905.0 (2.3.9-dev)  Add log_id to conn and req recs. Add error log
 *                         format handlers. Support AP_CTIME_OPTION_COMPACT in
 *                         ap_recent_ctime_ex().
 * 20100905.1 (2.3.9-dev)  Add ap_cache_check_allowed()
 * 20100912.0 (2.3.9-dev)  Add an additional "out" brigade parameter to the
 *                         mod_cache store_body() provider function.
 * 20100916.0 (2.3.9-dev)  Add commit_entity() to the mod_cache provider
 *                         interface.
 * 20100918.0 (2.3.9-dev)  Move the request_rec within mod_include to be
 *                         exposed within include_ctx_t.
 * 20100919.0 (2.3.9-dev)  Authz providers: Add parsed_require_line parameter
 *                         to check_authorization() function. Add
 *                         parse_require_line() function.
 * 20100919.1 (2.3.9-dev)  Introduce ap_rxplus util/API
 * 20100921.0 (2.3.9-dev)  Add an apr_bucket_brigade to the create_entity
 *                         provider interface for mod_cache.h.
 * 20100922.0 (2.3.9-dev)  Move cache_* functions from mod_cache.h to a
 *                         private header file.
 * 20100923.0 (2.3.9-dev)  Remove MOD_CACHE_REQUEST_REC, remove deprecated
 *                         ap_cache_cacheable_hdrs_out, trim cache_object_t,
 *                         make ap_cache_accept_headers, ap_cache_accept_headers
 *                         ap_cache_try_lock, ap_cache_check_freshness,
 *                         cache_server_conf, cache_enable, cache_disable,
 *                         cache_request_rec and cache_provider_list private.
 * 20100923.1 (2.3.9-dev)  Add cache_status hook.
 * 20100923.2 (2.3.9-dev)  Add generate_log_id hook.
 *                         Make root parameter of ap_expr_eval() const.
 * 20100923.3 (2.3.9-dev)  Add "last" member to ap_directive_t
 * 20101012.0 (2.3.9-dev)  Add header to cache_status hook.
 * 20101016.0 (2.3.9-dev)  Remove ap_cache_check_allowed().
 * 20101017.0 (2.3.9-dev)  Make ap_cache_control() public, add cache_control_t
 *                         to mod_disk_cache format.
 * 20101106.0 (2.3.9-dev)  Replace the ap_expr parser derived from
 *                         mod_include's parser with one derived from
 *                         mod_ssl's parser. Clean up ap_expr's public
 *                         interface.
 * 20101106.1 (2.3.9-dev)  Add ap_pool_cleanup_set_null() generic cleanup
 * 20101106.2 (2.3.9-dev)  Add suexec_disabled_reason field to ap_unixd_config
 * 20101113.0 (2.3.9-dev)  Add source address to mod_proxy.h
 * 20101113.1 (2.3.9-dev)  Add ap_set_flag_slot_char()
 * 20101113.2 (2.3.9-dev)  Add ap_expr_exec_re()
 * 20101204.0 (2.3.10-dev) Add _t to ap_expr's typedef names
 * 20101223.0 (2.3.11-dev) Remove cleaned from proxy_conn_rec.
 * 20101223.1 (2.3.11-dev) Rework mod_proxy, et.al. Remove proxy_worker_stat
 *                         and replace w/ proxy_worker_shared; remove worker
 *                         info from scoreboard and use slotmem; Allow
 *                         dynamic growth of balancer members; Remove
 *                         BalancerNonce in favor of 'nonce' parameter.
 * 20110117.0 (2.3.11-dev) Merge <If> sections in separate step (ap_if_walk).
 *                         Add core_dir_config->sec_if. Add ap_add_if_conf().
 *                         Add pool argument to ap_add_file_conf().
 * 20110117.1 (2.3.11-dev) Add ap_pstr2_alnum() and ap_str2_alnum()
 * 20110203.0 (2.3.11-dev) Raise DYNAMIC_MODULE_LIMIT to 256
 * 20110203.1 (2.3.11-dev) Add ap_state_query()
 * 20110203.2 (2.3.11-dev) Add ap_run_pre_read_request() hook and
 *                         ap_parse_form_data() util
 * 20110312.0 (2.3.12-dev) remove uldap_connection_cleanup and add
                           util_ldap_state_t.connectionPoolTTL,
                           util_ldap_connection_t.freed, and
                           util_ldap_connection_t.rebind_pool.
 * 20110312.1 (2.3.12-dev) Add core_dir_config.decode_encoded_slashes.
 * 20110328.0 (2.3.12-dev) change type and name of connectionPoolTTL in util_ldap_state_t
                           connectionPoolTTL (connection_pool_ttl, int->apr_interval_t)
 * 20110329.0 (2.3.12-dev) Change single-bit signed fields to unsigned in
 *                         proxy and cache interfaces.
 *                         Change ap_configfile_t/ap_cfg_getline()/
 *                         ap_cfg_getc() API, add ap_pcfg_strerror()
 *                         Axe mpm_note_child_killed hook, change
 *                         ap_reclaim_child_process and ap_recover_child_process
 *                         interfaces.
 * 20110329.1 (2.3.12-dev) Add ap_reserve_module_slots()/ap_reserve_module_slots_directive()
 *                         change AP_CORE_DECLARE to AP_DECLARE: ap_create_request_config()
 *                         change AP_DECLARE to AP_CORE_DECLARE: ap_register_log_hooks()
 * 20110329.2 (2.3.12-dev) Add child_status and end_generation hooks.
 * 20110329.3 (2.3.12-dev) Add format field to ap_errorlog_info.
 * 20110329.4 (2.3.13-dev) bgrowth and max_balancers to proxy_server_conf.
 * 20110329.5 (2.3.13-dev) Add ap_regexec_len()
 * 20110329.6 (2.3.13-dev) Add AP_EXPR_FLAGS_RESTRICTED, ap_expr_eval_ctx_t->data,
 *                         ap_expr_exec_ctx()
 * 20110604.0 (2.3.13-dev) Make ap_rputs() inline
 * 20110605.0 (2.3.13-dev) add core_dir_config->condition_ifelse, change return
 *                         type of ap_add_if_conf().
 *                         Add members of core_request_config: document_root,
 *                         context_document_root, context_prefix.
 *                         Add ap_context_*(), ap_set_context_info(), ap_set_document_root()
 * 20110605.1 (2.3.13-dev) add ap_(get|set)_core_module_config()
 * 20110605.2 (2.3.13-dev) add ap_get_conn_socket()
 * 20110619.0 (2.3.13-dev) add async connection infos to process_score in scoreboard,
 *                         add ap_start_lingering_close(),
 *                         add conn_state_e:CONN_STATE_LINGER_NORMAL and CONN_STATE_LINGER_SHORT
 * 20110619.1 (2.3.13-dev) add ap_str_toupper()
 * 20110702.0 (2.3.14-dev) make ap_expr_parse_cmd() macro wrapper for new
 *                         ap_expr_parse_cmd_mi() function, add ap_expr_str_*() functions,
 *                         rename AP_EXPR_FLAGS_* -> AP_EXPR_FLAG_*
 * 20110702.1 (2.3.14-dev) Add ap_scan_script_header_err*_ex functions
 * 20110723.0 (2.3.14-dev) Revert addition of ap_ldap*
 * 20110724.0 (2.3.14-dev) Add override_list as parameter to ap_parse_htaccess
 *                         Add member override_list to cmd_parms_struct,
 *                         core_dir_config and htaccess_result
 * 20110724.1 (2.3.15-dev) add NOT_IN_HTACCESS
 * 20110724.2 (2.3.15-dev) retries and retry_delay in util_ldap_state_t
 * 20110724.3 (2.3.15-dev) add util_varbuf.h / ap_varbuf API
 * 20110724.4 (2.3.15-dev) add max_ranges to core_dir_config
 * 20110724.5 (2.3.15-dev) add ap_set_accept_ranges()
 * 20110724.6 (2.3.15-dev) add max_overlaps and max_reversals to core_dir_config
 * 20110724.7 (2.3.15-dev) add ap_random_insecure_bytes(), ap_random_pick()
 * 20110724.8 (2.3.15-dev) add ap_abort_on_oom(), ap_malloc(), ap_calloc(),
 *                         ap_realloc()
 * 20110724.9 (2.3.15-dev) add ap_varbuf_pdup() and ap_varbuf_regsub()
 * 20110724.10(2.3.15-dev) Export ap_max_mem_free
 * 20111009.0 (2.3.15-dev) Remove ap_proxy_removestr(),
 *                         add ap_unixd_config.group_name
 * 20111014.0 (2.3.15-dev) Remove cookie_path_str and cookie_domain_str from
 *                         proxy_dir_conf
 * 20111025.0 (2.3.15-dev) Add return value and maxlen to ap_varbuf_regsub(),
 *                         add ap_pregsub_ex()
 * 20111025.1 (2.3.15-dev) Add ap_escape_urlencoded(), ap_escape_urlencoded_buffer()
 *                         and ap_unescape_urlencoded().
 * 20111025.2 (2.3.15-dev) Add ap_lua_ssl_val to mod_lua
 * 20111118.0 (2.5.0-dev)  Add conn_rec to error_log hook
 * 20111118.1 (2.5.0-dev)  Add reclvl to ap_expr_eval_ctx_t
 * 20111120.0 (2.5.0-dev)  Remove parts of conn_state_t that are private to the MPM
 * 20111121.0 (2.5.0-dev)  Pass ap_errorlog_info struct to error_log hook,
 *                         add pool to ap_errorlog_info.
 * 20111125.0 (2.5.0-dev)  c->remote_ip becomes c->peer_ip and r->client_ip,
 *                         c->remote_addr becomes c->peer_addr and r->client_addr
 * 20111201.0 (2.5.0-dev)  Add invalidate_entity() to the cache provider.
 * 20111202.0 (2.5.0-dev)  Use apr_status_t across mod_session API.
 * 20111202.1 (2.5.0-dev)  add APLOGNO()
 * 20111203.0 (2.5.0-dev)  Optional ap_proxy_retry_worker(), remove
 *                         ap_proxy_string_read(), ap_cache_liststr(),
 *                         ap_proxy_buckets_lifetime_transform(),
 *                         ap_proxy_date_canon(), ap_proxy_is_ipaddr(),
 *                         ap_proxy_is_domainname(), ap_proxy_is_hostname(),
 *                         ap_proxy_is_word(), ap_proxy_hex2sec(),
 *                         ap_proxy_sec2hex(), ap_proxy_make_fake_req(),
 *                         ap_proxy_strmatch_path, ap_proxy_strmatch_domain,
 *                         ap_proxy_table_unmerge(), proxy_lb_workers.
 * 20111203.1 (2.5.0-dev)  Add ap_list_provider_groups()
 * 20120109.0 (2.5.0-dev)  Changes sizeof(overrides_t) in core config.
 * 20120111.0 (2.5.0-dev)  Remove sb_type from global_score.
 * 20120123.0 (2.5.0-dev)  Make core_output_filter_ctx_t and core_ctx_t
 *                         private, add ap_create_core_ctx(),
 *                         ap_core_ctx_get_bb(), move core_net rec definition
 *                         to http_core.h
 * 20120201.0 (2.5.0-dev)  Bump MODULE_MAGIC_COOKIE to "AP25"!
 * 20120204.0 (2.5.0-dev)  Remove ap_create_core_ctx(), ap_core_ctx_get_bb();
 *                         add insert_network_bucket hook, AP_DECLINED
 * 20120211.0 (2.5.0-dev)  Change re_nsub in ap_regex_t from apr_size_t to int.
 * 20120211.1 (2.5.0-dev)  Add ap_palloc_debug, ap_pcalloc_debug
 * 20120211.2 (2.5.0-dev)  Add ap_runtime_dir_relative
 * 20120211.3 (2.5.0-dev)  Add forcerecovery to proxy_balancer_shared struct
 * 20120211.4 (2.5.0-dev)  Add missing HTTP status codes registered with IANA.
 * 20120724.0 (2.5.0-dev)  Add hostname argument to ap_proxy_checkproxyblock.
 * 20120724.1 (2.5.0-dev)  Add post_perdir_config hook.
 * 20120724.2 (2.5.0-dev)  Add fgrab slotmem function to struct
 * 20120724.3 (2.5.0-dev)  Add bal_persist, inherit to proxy_server_conf
 * 20120724.4 (2.5.0-dev)  Add dirwalk_stat hook.
 * 20120724.5 (2.5.0-dev)  Add ap_get_sload() and ap_get_loadavg().
 * 20120724.6 (2.5.0-dev)  Add sticky_separator to proxy_balancer_shared struct.
 * 20120724.7 (2.5.0-dev)  Add min_http_version/max_http_version to
 *                         core_server_config
 * 20120724.8 (2.5.0-dev)  Add conn_log_level to core_server_config
 * 20120724.9 (2.5.0-dev)  Add ap_bin2hex()
 * 20121222.0 (2.5.0-dev)  Remove min_http_version/max_http_version from
 *                         core_server_config again, add http09_enable
 * 20121222.1 (2.5.0-dev)  Add http_conformance to core_server_config,
 *                         add ap_has_cntrl()
 * 20121222.2 (2.5.0-dev)  Add ap_password_validate()
 * 20121222.3 (2.5.0-dev)  Add ppinherit to proxy_server_conf
 * 20121222.4 (2.5.0-dev)  Add uds_path to proxy_conn_rec
 * 20121222.5 (2.5.0-dev)  Add "r" and "must_rebind" to util_ldap_connection_t
 * 20121222.6 (2.5.0-dev)  Add ap_proxy_create_hdrbrgd() and
 *                         ap_proxy_pass_brigade()
 * 20121222.7 (2.5.0-dev)  Add ap_remove_input|output_filter_byhandle()
 * 20121222.8 (2.5.0-dev)  Add dav_join_error()
 * 20121222.9 (2.5.0-dev)  Add conn_sense_e
 * 20121222.10 (2.5.0-dev) Add cache_control_t.invalidated
 * 20121222.11 (2.5.0-dev) Add ap_find_etag_weak(), ap_find_etag_strong()
 * 20121222.12 (2.5.0-dev) Add ap_condition_e, ap_condition_if_match(),
 *                         ap_condition_if_unmodified_since(),
 *                         ap_condition_if_none_match(),
 *                         ap_condition_if_modified_since(),
 *                         ap_condition_if_range()
 * 20121222.13 (2.5.0-dev) Add ap_proxy_clear_connection()
 * 20121222.14 (2.5.0-dev) Add ap_map_http_request_error()
 * 20121222.15 (2.5.0-dev) Add allow/decode_encoded_slashes_set to core_dir_config
 * 20121222.16 (2.5.0-dev) AP_DEFAULT_HANDLER_NAME/AP_IS_DEFAULT_HANDLER_NAME
 * 20130702.0 (2.5.0-dev)  Remove pre_htaccess hook, add open_htaccess hook.
 * 20130702.1 (2.5.0-dev)  Restore AUTH_HANDLED to mod_auth.h
 * 20130702.2 (2.5.0-dev)  Add ap_log_data(), ap_log_rdata(), etc.
 * 20130702.3 (2.5.0-dev)  Add util_fcgi.h, FastCGI protocol support
 * 20130903.0 (2.5.0-dev)  Changes sizeof(worker_score) in scoreboard
 * 20130924.0 (2.5.0-dev)  Add ap_errorlog_provider
 * 20130924.1 (2.5.0-dev)  Add ap_proxy_connection_reusable()
 * 20131112.0 (2.5.0-dev)  Add parse_errorlog_arg to ap_errorlog_provider
 * 20131112.1 (2.5.0-dev)  Add suspend_connection and resume_connection hooks
 * 20131112.2 (2.5.0-dev)  Add ap_regname
 * 20131230.0 (2.5.0-dev)  cl_head_zero & expect_strict added to server_config
 * 20131230.1 (2.5.0-dev)  REWRITE_REDIRECT_HANDLER_NAME in mod_rewrite.h
 * 20131230.2 (2.5.0-dev)  Prefix REWRITE_REDIRECT_HANDLER_NAME in mod_rewrite.h
 * 20140207.0 (2.5.0-dev)  Support for slaved connections in core.c
 * 20140207.1 (2.5.0-dev)  Add SSL reusable SNI to mod_proxy.h's proxy_conn_rec
 * 20140207.2 (2.5.0-dev)  Add proxy detach_backend hook
 * 20140207.3 (2.5.0-dev)  Add mod_ssl_openssl.h and OpenSSL-specific hooks
 * 20140207.4 (2.5.0-dev)  add ap_mpm_register_socket_callback_timeout
 * 20140207.5 (2.5.0-dev)  Add ap_mpm_resume_suspended(), AP_MPMQ_CAN_SUSPEND to
 *                         ap_mpm_query(), and suspended_baton to conn_rec
 * 20140207.6 (2.5.0-dev)  Added ap_log_mpm_common().
 * 20140207.7 (2.5.0-dev)  Added ap_force_set_tz().
 * 20140207.8 (2.5.0-dev)  Added ap_shutdown_conn().
 * 20140611.0 (2.5.0-dev)  Add ap_mpm_socket_callback_fn_t.
                           Changes 3rd argument's type of
                           ap_mpm_register_socket_callback and
                           ap_mpm_register_socket_callback_timeout.
 * 20140611.1 (2.5.0-dev)  Add ap_proxy_connect_uds().
 * 20140627.0 (2.5.0-dev)  Revert 20140611.0 change.
 * 20140627.1 (2.5.0-dev)  add last_backend_conn to util_ldap_connection_t
 * 20140627.2 (2.5.0-dev)  Added is_name_matchable to proxy_worker_shared.
                           Added ap_proxy_define_match_worker().
 * 20140627.3 (2.5.0-dev)  Add ap_copy_scoreboard_worker()
 * 20140627.4 (2.5.0-dev)  Added ap_parse_token_list_strict() to httpd.h.
 * 20140627.5 (2.5.0-dev)  Add r->trailers_{in,out}
 * 20140627.6 (2.5.0-dev)  Added ap_pcre_version_string(), AP_REG_PCRE_COMPILED
 *                         and AP_REG_PCRE_LOADED to ap_regex.h.
 * 20140627.7 (2.5.0-dev)  Add listener bucket in scoreboard.h's process_score.
 * 20140627.8 (2.5.0-dev)  Add ap_set_listencbratio(), ap_close_listeners_ex(),
 *                         ap_duplicate_listeners(), ap_num_listen_buckets and
 *                         ap_have_so_reuseport to ap_listen.h.
 * 20140627.9 (2.5.0-dev)  Add cgi_pass_auth and AP_CGI_PASS_AUTH_* to
 *                         core_dir_config
 * 20140627.10 (2.5.0-dev) Add ap_proxy_de_socketfy to mod_proxy.h
 * 20150121.0 (2.5.0-dev)  Revert field addition from core_dir_config; r1653666
 * 20150121.1 (2.5.0-dev)  Add cmd_parms_struct.parent to http_config.h
 * 20150121.2 (2.5.0-dev)  Add response_code_exprs to http_core.h
 * 20150222.0 (2.5.0-dev)  ssl pre_handshake hook now indicates proxy|client
 * 20150222.1 (2.5.0-dev)  Add keep_alive_timeout_set to server_rec
 * 20150222.2 (2.5.0-dev)  Add response code 418 as per RFC2324/RFC7168
 * 20150222.3 (2.5.0-dev)  Add ap_some_authn_required, ap_force_authn hook.
 *                         Deprecate broken ap_some_auth_required.
 * 20150222.4 (2.5.0-dev)  Add protocols and protocols_honor_order to
 *                         core_server_config. Add hooks protocol_propose
 *                         protocol_switch and protocol_get. Add
 *                         ap_select_protocol(), ap_switch_protocol(),
 *                         ap_get_protocol(). Add HTTP_MISDIRECTED_REQUEST.
 * 20150222.5 (2.5.0-dev)  Add ap_request_core_filter(),
 *                         ap_filter_setaside_brigade(),
 *                         ap_filter_reinstate_brigade() and
 *                         ap_filter_should_yield(). Add empty and filters to
 *                         conn_rec.
 * 20150222.6 (2.5.0-dev)  Add async_filter to conn_rec.
 * 20150222.7 (2.5.0-dev)  Add ap_casecmpstr[n]();
 * 20150222.8 (2.5.0-dev)  Add ap_getword_conf2[_nc]();
 * 20150222.9 (2.5.0-dev)  Add expr_handler to core_dir_config.
 * 20150222.10 (2.5.0-dev) Add new ap_update_child_status...() methods,
 *                         add protocol to worker_score in scoreboard.h,
 *                         Add pre_close connection hook and
 *                         ap_prep_lingering_close().
 * 20150222.11 (2.5.0-dev) Split useragent_host from the conn_rec into
 *                         the request_rec, with ap_get_useragent_host()
 * 20150222.12 (2.5.0-dev) Add complete_connection hook,
 *                         ap_filter_complete_connection().
 * 20150222.13 (2.5.0-dev) Add ap_create_request().
 * 20160312.0 (2.5.0-dev)  Rename complete_connection to output_pending,
 *                         add ap_filter_input_pending(),
 *                         ap_filter_prepare_brigade(), ap_filter_direction_e
 * 20160312.1 (2.5.0-dev)  Add cgi_var_rules to core_dir_config.
 * 20160315.0 (2.5.0-dev)  Rename ap_mpm_register_socket_callback,
 *                         ap_mpm_register_socket_callback_timeout and
 *                         ap_mpm_unregister_socket_callback to
 *                         ap_mpm_register_poll_callback,
 *                         ap_mpm_register_poll_callback_timeout and
 *                         ap_mpm_unregister_poll_callback. Add
 *                         AP_MPMQ_CAN_POLL.
 * 20160315.1 (2.5.0-dev)  Add AP_IMPLEMENT_OPTIONAL_HOOK_RUN_FIRST.
 * 20160315.2 (2.5.0-dev)  Add optional proxy_{hook,run}_section_post_config(),
 *                         ap_proxy_connection_create_ex() and section_config
 *                         to struct proxy_{worker,balancer} in mod_proxy.h,
 *                         and optional ssl_engine_set() to mod_ssl.h.
 * 20160315.3 (2.5.0-dev)  Add childtags to dav_error.
 * 20160608.1 (2.5.0-dev)  Rename ap_casecmpstr[n]() to ap_cstr_casecmp[n]()
 * 20160608.2 (2.5.0-dev)  Add dav_get_provider_name.
 * 20160608.3 (2.5.0-dev)  Add dav_begin_multistatus, dav_send_one_response,
 *                         dav_finish_multistatus, dav_send_multistatus,
 *                         dav_handle_err, dav_failed_proppatch,
 *                         dav_success_proppatch.
 * 20160608.4 (2.5.0-dev)  Add dav_acl_provider, dav_acl_provider_register
 *                         dav_get_acl_providers.
 * 20160608.5 (2.5.0-dev)  Add ap_proxy_check_backend(), and tmp_bb to
 *                         struct proxy_conn_rec.
 * 20160608.6 (2.5.0-dev)  Add ap_scan_http_field_content, ap_scan_http_token
 *                         and ap_get_http_token
 * 20160608.7 (2.5.0-dev)  Add ap_check_pipeline().
 * 20160608.8 (2.5.0-dev)  Rename ap_proxy_check_backend() to
 *                         ap_proxy_check_connection().
 * 20160608.9 (2.5.0-dev)  Renamed AP_HTTP_CONFORMANCE_LIBERAL to
 *                         AP_HTTP_CONFORMANCE_UNSAFE, and
 *                         eliminated AP_HTTP_CONFORMANCE_LOGONLY
 * 20160617.1 (2.5.0-dev)  Added http_whitespace and http_methods to
 *                         core_server_config
 * 20160629.1 (2.5.0-dev)  Dropped http_whitespace from core_server_config
 * 20160629.2 (2.5.0-dev)  Replaced fold w/multiple flags for ap_[r]getline()
 * 20161018.1 (2.5.0-dev)  Dropped ap_has_cntrls(), ap_scan_http_uri_safe(),
 *                         ap_get_http_token() and http_stricturi conf member.
 *                         Added ap_scan_vchar_obstext()
 * 20161018.2 (2.5.0-dev)  add ap_set_conn_count()
 * 20161018.3 (2.5.0-dev)  add ap_exists_directive()
 * 20161018.4 (2.5.0-dev)  Add taint to request_rec and ap_request_tainted()
 * 20161018.5 (2.5.0-dev)  Add ap_get_basic_auth_components() and deprecate
 *                         ap_get_basic_auth_pw()
 * 20161018.6 (2.5.0-dev)  Add ap_update_sb_handle()
 * 20161018.7 (2.5.0-dev)  Add flags field to module_struct and function
 *                         ap_get_module_flags()
 * 20171014.1 (2.5.0-dev)  Add NOT_IN_DIR_CONTEXT replacing NOT_IN_DIR_LOC_FILE
 *                         semantics
 * 20171014.2 (2.5.1-dev)  Add "use_specific_errors" to listen_rec and
 *                         ap_accept_error_is_nonfatal()
 * 20171014.3 (2.5.1-dev)  AP_DECLARE ap_parse_vhost_addrs() as public
 * 20171014.4 (2.5.1-dev)  Add failontimeout_set, growth_set and lbmethod_set
 *                         to proxy_balancer struct
 * 20171014.5 (2.5.1-dev)  Add hostname_ex to proxy_worker_shared
 * 20171014.6 (2.5.1-dev)  Add AP_REG_DOLLAR_ENDONLY, ap_regcomp_get_default_cflags
 *                         ap_regcomp_set_default_cflags and
 *                         ap_regcomp_default_cflag_by_name
 * 20171014.7 (2.5.1-dev)  Add AP_CORE_DEFAULT macro
 * 20171014.8 (2.5.1-dev)  Add CONN_STATE_NUM to enum conn_state_e
 * 20171014.9 (2.5.1-dev)  Add response_field_size to proxy_worker_shared
 * 20180417.1 (2.5.1-dev)  Toggle ap_filter_input|output_pending API to _NONSTD
 * 20180417.2 (2.5.1-dev)  Add AP_GETLINE_NOSPC_EOL flag to http_protocol.h
 * 20180417.3 (2.5.1-dev)  Add ap_fgetline() and AP_GETLINE_NONBLOCK flag
 * 20180422.1 (2.5.1-dev)  Axe ap_rgetline_core()
 * 20180606.1 (2.5.1-dev)  Move ap_{make,set}_etag() from module http to core
 * 20180711.1 (2.5.1-dev)  Add type ap_filter_ring_t, replace field 'filters'
 *                         by the ap_filter_ring_t 'pending_filters' in struct
 *                         conn_rec, and add ring entry 'pending' in struct
 *                         ap_filter_t
 * 20180711.2 (2.5.1-dev)  Add ap_reuse_brigade_from_pool()
 * 20180716.1 (2.5.1-dev)  Axe conn_rec->empty brigade
 * 20180716.2 (2.5.1-dev)  Add read_buf_size member to core_dir_config,
 *                         flush_max_threshold and flush_max_pipelined to
 *                         core_server_config, and ap_get_read_buf_size().
 * 20180720.1 (2.5.1-dev)  Axe data_in_{in,out}put_filter from conn_rec.
 * 20180720.2 (2.5.1-dev)  Add optional function declaration for
 *                         ap_proxy_balancer_get_best_worker to mod_proxy.h.
 * 20180720.3 (2.5.1-dev)  Add client64 to worker_share
 * 20180720.4 (2.5.1-dev)  Add new duration field to worker_score struct in
 *                         scoreboard.h
 * 20180720.5 (2.5.1-dev)  Add new ap_update_global_status() method and
 *                         times field in the global_score structure in
 *                         scoreboard.h.
 * 20180720.6 (2.5.1-dev)  add strict_host_check to core_server_conf
 * 20180720.7 (2.5.1-dev)  worker_share struct re-organized
 * 20180902.1 (2.5.1-dev)  Split conn_rec pending_filters in two rings,
 *                         pending_input_filters and pending_output_filters
 * 20180903.1 (2.5.1-dev)  Replace conn_rec pending_{in,out}put_filters by
 *                         filter_conn_ctx, remove argument pool from
 *                         ap_filter_prepare_brigade()
 * 20180903.2 (2.5.1-dev)  Add ap_filter_recycle()
 * 20180905.1 (2.5.1-dev)  Axe ap_reuse_brigade_from_pool(), replaced by
 *                         ap_acquire_brigade()/ap_release_brigade(), and
 *                         in ap_filter_t replace pending/bb/deferred_pool
 *                         fields by struct ap_filter_private *priv
 * 20180906.1 (2.5.1-dev)  Don't export ap_filter_recycle() anymore
 * 20180906.2 (2.5.1-dev)  Add ap_state_dir_relative()
 * 20180906.3 (2.5.1-dev)  Add ap_dir_nofnmatch() and ap_dir_fnmatch().
 * 20190312.1 (2.5.1-dev)  Axe bucket number from struct process_score
 * 20190312.2 (2.5.1-dev)  Add ap_no2slash_ex() and merge_slashes to
 *                         core_server_conf.
 * 20190312.3 (2.5.1-dev)  Add forward_100_continue{,_set} to proxy_dir_conf
 * 20190312.4 (2.5.1-dev)  Add add dns_pool to proxy_conn_pool and define
 *                         AP_VOLATILIZE_T.
 * 20190312.5 (2.5.1-dev)  Add proxy_tunnel_rec, ap_proxy_tunnel_create()
 *                         and ap_proxy_tunnel_run() to proxy_util.
 * 20190312.6 (2.5.1-dev)  Add proxy check_trans hook
 * 20190312.7 (2.5.1-dev)  AP_REG_DEFAULT macro in ap_regex.h
 * 20190312.8 (2.5.1-dev)  ap_is_chunked() in httpd.h
 * 20190312.9 (2.5.1-dev)  AP_REG_NO_DEFAULT macro in ap_regex.h
 * 20200217.0 (2.5.1-dev)  Add and use ap_method_mask_t type
 * 20200331.0 (2.5.1-dev)  Remove ap_request_core_filter() and
 *                         ap_request_core_filter_handle.
 * 20200331.1 (2.5.1-dev)  Add flushed:1 to request_rec
 * 20200331.2 (2.5.1-dev)  Add ap_proxy_should_override to mod_proxy.h
 * 20200331.3 (2.5.1-dev)  Add ap_parse_request_line() and
 *                         ap_check_request_header()
 * 20200420.0 (2.5.1-dev)  Add flags to listen_rec in place of use_specific_errors
 * 20200420.1 (2.5.1-dev)  Add ap_filter_adopt_brigade()
 * 20200420.2 (2.5.1-dev)  Add ap_proxy_worker_can_upgrade()
 * 20200420.3 (2.5.1-dev)  Add ap_parse_strict_length()
 * 20200420.4 (2.5.1-dev)  Add ap_normalize_path()
 * 20200420.5 (2.5.1-dev)  Add pre_translate_name hook
 * 20200420.6 (2.5.1-dev)  Add map_encoded_one and map_encoded_all bits to
 *                         proxy_server_conf
 * 20200420.7 (2.5.1-dev)  Add struct etag_rec, ap_make_etag_ex(),
 *                         ap_set_etag_fd(). Add typedef ap_request_bnotes_t,
 *                         macros AP_REQUEST_GET_BNOTE, AP_REQUEST_SET_BNOTE,
 *                         AP_REQUEST_STRONG_ETAG, AP_REQUEST_IS_STRONG_ETAG.
 *                         Add bnotes to request_rec.
 * 20200420.8 (2.5.1-dev)  Add dav_get_provider(), dav_open_lockdb() and
 *                         dav_close_lockdb() mod_dav.h.
 * 20200420.9 (2.5.1-dev)  Add hooks deliver_report and gather_reports to
 *                         mod_dav.h.
 * 20200420.10 (2.5.1-dev) Add method_precondition hook to mod_dav.h.
 * 20200701.0 (2.5.1-dev)  Axe ap_mpm_unregister_poll_callback() and
 *                         mpm_unregister_poll_callback hook.
 * 20200702.1 (2.5.1-dev)  Add pool arg to mpm_register_poll_callback and
 *                         mpm_register_poll_callback_timeout hooks
 * 20200702.2 (2.5.1-dev)  Add dav_get_resource().
 * 20200703.0 (2.5.1-dev)  Remove ap_md5digest(), ap_md5contextTo64(),
 *                         ContentDigest directive.
 * 20200705.0 (2.5.1-dev)  Update method_precondition hook.
 * 20200705.1 (2.5.1-dev)  Add dav_validate_root_ns(), dav_find_child_ns(),
 *                         dav_find_next_ns(), dav_find_attr_ns() and
 *                         dav_find_attr().
 * 20200705.2 (2.5.1-dev)  Add dav_liveprop_elem structure and
 *                         DAV_PROP_ELEMENT key.
 * 20200705.3 (2.5.1-dev)  Add ap_proxy_prefetch_input(),
 *                         ap_proxy_spool_input() and
 *                         ap_proxy_read_input().
 * 20200705.4 (2.5.1-dev)  Add ap_get_status_line_ex()
 * 20201214.0 (2.5.1-dev)  Axe struct core_net_rec
 * 20201214.1 (2.5.1-dev)  Add ap_ssl_conn_is_ssl()/ap_ssl_var_lookup() and hooks
 * 20201214.2 (2.5.1-dev)  Add ap_ssl_add_cert_files, ap_ssl_add_fallback_cert_files
 * 20201214.3 (2.5.1-dev)  Move ap_ssl_* into new http_ssl.h header file
 * 20201214.4 (2.5.1-dev)  Add ap_ssl_ocsp* hooks and functions to http_ssl.h.
 * 20210420.0 (2.5.1-dev)  Removed `ap_bytes_t` again from httpd.h and usage in ap_ssl_ocsp*()
 * 20210506.0 (2.5.1-dev)  Add ap_proxy_tunnel_conn_get_read() and
 *                         ap_proxy_tunnel_conn_get_transferred() change
 *                         ap_proxy_transfer_between_connections() sent to apr_off_t *.
 * 20210531.0 (2.5.1-dev)  add conn_rec->outgoing and ap_ssl_bind_outgoing()
 * 20210531.1 (2.5.1-dev)  Add ap_bucket_wc_data, ap_bucket_wc_make() and
 *                         ap_bucket_wc_create() to util_filter.h
 * 20210531.2 (2.5.1-dev)  Add ap_proxy_get_worker_ex() and
 *                         ap_proxy_define_worker_ex() to mod_proxy.h
 * 20210531.3 (2.5.1-dev)  Add hook child_stopping to get informed that a child
 *                         is being shut down.
 * 20210531.4 (2.5.1-dev)  Add ap_create_connection
 * 20210531.5 (2.5.1-dev)  Add ap_pre_connection
 * 20210531.6 (2.5.1-dev)  Add proxy_tunnel_conn_t
 * 20210924.0 (2.5.1-dev)  Restore ap_proxy_transfer_between_connections()
 *                         interface back to before 20210506.0 (that MAJOR bump
 *                         cancelled), axe ap_proxy_tunnel_conn_get_read()
 *                         and ap_proxy_tunnel_conn_get_transferred() and add
 *                         ap_proxy_tunnel_conn_bytes_in() and
 *                         ap_proxy_tunnel_conn_bytes_out() as replacement
 *                         (this MAJOR bump). Overall there is no MAJOR bumb
 *                         for 20210506.0 + 20210924.0, MINOR bump only for
 *                         adding ap_proxy_tunnel_conn_bytes_{in,out}().
 * 20210924.1 (2.5.1-dev)  Add ap_proxy_fill_error_brigade()
 * 20210926.0 (2.5.1-dev)  Add dav_get_liveprop_element(), remove DAV_PROP_ELEMENT.
 * 20210926.1 (2.5.1-dev)  Add ap_unescape_url_ex() and deprecate
 *                         AP_NORMALIZE_DROP_PARAMETERS
 * 20210926.2 (2.5.1-dev)  Add ap_post_read_request()
 * 20211221.0 (2.5.1-dev)  Bump PROXY_WORKER_MAX_NAME_SIZE from 256 to 384,
 *                         add PROXY_WORKER_UDS_PATH_SIZE.
 * 20211221.3 (2.5.1-dev)  Add ap_thread_create(), ap_thread_main_create()
 *                         and ap_thread_current()
 * 20211221.4 (2.5.1-dev)  Add hook child_stopped to get informed that a child
 *                         has stopped processing any requests.
 * 20211221.5 (2.5.1-dev)  Add hook create_secondary_connection and method
 *                         ap_create_secondary_connection() to have connection
 *                         setup of http2-like connections in core.
 * 20211221.6 (2.5.1-dev)  Add new meta buckets request/response/headers
 *                         Add field `body_indeterminate` in request_rec
 *                         Add new http/1.x formatting helpers
 *                         Add ap_assign_request_line()
 * 20211221.7 (2.5.1-dev)  Add ap_h1_append_header()
 * 20211221.8 (2.5.1-dev)  Add ap_sb_get_child_thread()
 * 20211221.9 (2.5.1-dev)  Add additional hcmethod_t enums and PROXY_WORKER_IS_ERROR
 * 20211221.10 (2.5.1-dev) Add ap_proxy_canonenc_ex
 * 20211221.11 (2.5.1-dev) Add AP_CTIME_OPTION_GMTOFF to util_time.h
 * 20211221.12 (2.5.1-dev) Add cmd_parms->regex
 * 20211221.13 (2.5.1-dev) Add hook token_checker to check for authorization other
 *                         than username / password. Add autht_provider structure.
 * 20211221.14 (2.5.1-dev) Add request_rec->final_resp_passed bit
 * 20211221.15 (2.5.1-dev) Add ap_get_pollfd_from_conn()
 * 20211221.16 (2.5.1-dev) Add ap_proxy_determine_address()
 * 20211221.17 (2.5.1-dev) Add ap_proxy_worker_get_name()
 * 20211221.18 (2.5.1-dev) Add ap_regexec_ex()
 * 20211221.19 (2.5.1-dev) Add AP_REG_NOTEMPTY_ATSTART
 * 20211221.20 (2.5.1-dev) Add CONN_STATE_ASYNC_WAITIO, CONN_STATE_KEEPALIVE
 *                         and CONN_STATE_PROCESSING
 * 20211221.21 (2.5.1-dev) Add wait_io field to struct process_score
 * 20211221.22 (2.5.1-dev) Add AP_MPMQ_CAN_WAITIO
 * 20211221.23 (2.5.1-dev) Add ap_set_content_type_ex(), ap_filepath_merge(),
 *                         and AP_REQUEST_TRUSTED_CT BNOTE.
 * 20211221.24 (2.5.1-dev) Add ap_proxy_fixup_uds_filename()
 * 20211221.25 (2.5.1-dev) AP_SLASHES and AP_IS_SLASH
<<<<<<< HEAD
 * 20211221.26 (2.5.1-dev) Add ap_remote_is_ssl() and hooks
=======
 * 20211221.26 (2.5.1-dev) Add is_host_matchable to proxy_worker_shared
>>>>>>> f1eda2be
 */

#define MODULE_MAGIC_COOKIE 0x41503235UL /* "AP25" */

#ifndef MODULE_MAGIC_NUMBER_MAJOR
#define MODULE_MAGIC_NUMBER_MAJOR 20211221
#endif
#define MODULE_MAGIC_NUMBER_MINOR 26             /* 0...n */

/**
 * Determine if the server's current MODULE_MAGIC_NUMBER is at least a
 * specified value.
 *
 * Useful for testing for features.
 * For example, suppose you wish to use the apr_table_overlap
 *    function.  You can do this:
 *
 * \code
 * #if AP_MODULE_MAGIC_AT_LEAST(19980812,2)
 *     ... use apr_table_overlap()
 * #else
 *     ... alternative code which doesn't use apr_table_overlap()
 * #endif
 * \endcode
 *
 * @param   major   The major module magic number.
 * @param   minor   The minor module magic number.
 */
#define AP_MODULE_MAGIC_AT_LEAST(major,minor)           \
    ((major) < MODULE_MAGIC_NUMBER_MAJOR                \
     || ((major) == MODULE_MAGIC_NUMBER_MAJOR           \
         && (minor) <= MODULE_MAGIC_NUMBER_MINOR))

/** @deprecated Present for backwards compatibility. */
#define MODULE_MAGIC_NUMBER MODULE_MAGIC_NUMBER_MAJOR
/** @deprecated Use AP_MODULE_MAGIC_AT_LEAST. */
#define MODULE_MAGIC_AT_LEAST old_broken_macro_we_hope_you_are_not_using

#endif /* !APACHE_AP_MMN_H */
/** @} */<|MERGE_RESOLUTION|>--- conflicted
+++ resolved
@@ -731,11 +731,8 @@
  *                         and AP_REQUEST_TRUSTED_CT BNOTE.
  * 20211221.24 (2.5.1-dev) Add ap_proxy_fixup_uds_filename()
  * 20211221.25 (2.5.1-dev) AP_SLASHES and AP_IS_SLASH
-<<<<<<< HEAD
- * 20211221.26 (2.5.1-dev) Add ap_remote_is_ssl() and hooks
-=======
  * 20211221.26 (2.5.1-dev) Add is_host_matchable to proxy_worker_shared
->>>>>>> f1eda2be
+ * 20211221.27 (2.5.1-dev) Add ap_remote_is_ssl() and hooks
  */
 
 #define MODULE_MAGIC_COOKIE 0x41503235UL /* "AP25" */
@@ -743,7 +740,7 @@
 #ifndef MODULE_MAGIC_NUMBER_MAJOR
 #define MODULE_MAGIC_NUMBER_MAJOR 20211221
 #endif
-#define MODULE_MAGIC_NUMBER_MINOR 26             /* 0...n */
+#define MODULE_MAGIC_NUMBER_MINOR 27             /* 0...n */
 
 /**
  * Determine if the server's current MODULE_MAGIC_NUMBER is at least a
