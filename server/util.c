--- conflicted
+++ resolved
@@ -1451,24 +1451,18 @@
     return find_list_item(p, line, tok, AP_ETAG_WEAK);
 }
 
+
 /* Grab a list of tokens of the format 1#token (from RFC7230) */
 AP_DECLARE(const char *) ap_parse_token_list_strict(apr_pool_t *p,
-<<<<<<< HEAD
                                                 const char *str_in,
                                                 apr_array_header_t **tokens,
                                                 int skip_invalid)
-=======
-                                                    const char *str_in,
-                                                    apr_array_header_t **tokens,
-                                                    int skip_invalid)
->>>>>>> 7475aa09
 {
     int in_leading_space = 1;
     int in_trailing_space = 0;
     int string_end = 0;
     const char *tok_begin;
     const char *cur;
-<<<<<<< HEAD
 
     if (!str_in) {
         return NULL;
@@ -1479,18 +1473,6 @@
     while (!string_end) {
         const unsigned char c = (unsigned char)*cur;
 
-=======
-    
-    if (!str_in) {
-        return NULL;
-    }
-    
-    tok_begin = cur = str_in;
-    
-    while (!string_end) {
-        const unsigned char c = (unsigned char)*cur;
-        
->>>>>>> 7475aa09
         if (!TEST_CHAR(c, T_HTTP_TOKEN_STOP) && c != '\0') {
             /* Non-separator character; we are finished with leading
              * whitespace. We must never have encountered any trailing
@@ -1521,21 +1503,12 @@
                     *tokens = apr_array_make(p, 4, sizeof(char *));
                 }
                 APR_ARRAY_PUSH(*tokens, char *) =
-<<<<<<< HEAD
                     apr_pstrmemdup((*tokens)->pool, tok_begin,
                                    (cur - tok_begin) - in_trailing_space);
             }
             /* We're allowed to have null elements, just don't add them to the
              * array */
 
-=======
-                apr_pstrmemdup((*tokens)->pool, tok_begin,
-                               (cur - tok_begin) - in_trailing_space);
-            }
-            /* We're allowed to have null elements, just don't add them to the
-             * array */
-            
->>>>>>> 7475aa09
             tok_begin = cur + 1;
             in_leading_space = 1;
             in_trailing_space = 0;
@@ -1550,11 +1523,7 @@
                 if(!temp) {
                     temp = ap_strchr_c(cur, '\0');
                 }
-<<<<<<< HEAD
-
-=======
-                
->>>>>>> 7475aa09
+
                 /* Act like we haven't seen a token so we reset */
                 cur = temp - 1;
                 in_leading_space = 1;
@@ -1565,7 +1534,6 @@
                                     "'\\x%.2x'", (unsigned int)c);
             }
         }
-<<<<<<< HEAD
 
         ++cur;
     }
@@ -1573,15 +1541,6 @@
     return NULL;
 }
 
-=======
-        
-        ++cur;
-    }
-    
-    return NULL;
-}
-    
->>>>>>> 7475aa09
 /* Retrieve a token, spacing over it and returning a pointer to
  * the first non-white byte afterwards.  Note that these tokens
  * are delimited by semis and commas; and can also be delimited
